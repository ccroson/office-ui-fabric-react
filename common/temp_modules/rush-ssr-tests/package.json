--- conflicted
+++ resolved
@@ -1,21 +1,17 @@
-{
-  "name": "rush-ssr-tests",
-  "version": "0.0.0",
-  "private": true,
-  "dependencies": {
-    "@microsoft/load-themed-styles": "^1.2.2",
-    "@types/chai": "^3.4.34",
-    "@types/mocha": "^2.2.32",
-    "mocha": "~2.5.3",
-    "react": ">=15.0.0 <16.0.0",
-    "react-dom": ">=15.0.0 <16.0.0"
-  },
-  "rushDependencies": {
-    "fabric-examples": ">=1.0.0 <2.0.0",
-<<<<<<< HEAD
-    "office-ui-fabric-react": ">=1.11.0 <2.0.0"
-=======
-    "office-ui-fabric-react": ">=1.12.1 <2.0.0"
->>>>>>> 23365123
-  }
-}
+{
+  "name": "rush-ssr-tests",
+  "version": "0.0.0",
+  "private": true,
+  "dependencies": {
+    "@microsoft/load-themed-styles": "^1.2.2",
+    "@types/chai": "^3.4.34",
+    "@types/mocha": "^2.2.32",
+    "mocha": "~2.5.3",
+    "react": ">=15.0.0 <16.0.0",
+    "react-dom": ">=15.0.0 <16.0.0"
+  },
+  "rushDependencies": {
+    "fabric-examples": ">=1.0.0 <2.0.0",
+    "office-ui-fabric-react": ">=1.12.1 <2.0.0"
+  }
+}
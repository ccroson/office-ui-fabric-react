# Change Log - office-ui-fabric-react

<<<<<<< HEAD
This log was last generated on Tue, 31 Oct 2017 10:22:25 GMT and should not be manually modified.
=======
This log was last generated on Fri, 03 Nov 2017 15:06:54 GMT and should not be manually modified.

## 5.19.1
Fri, 03 Nov 2017 15:06:54 GMT

### Patches

- HoverCard: fixing an import to be AMD compliant.

## 5.19.0
Fri, 03 Nov 2017 14:09:56 GMT

### Minor changes

- OverflowSet: Support vertical orientation

### Patches

- SpinButton: Allow for styling of the icon when the component is disabled

## 5.18.0
Thu, 02 Nov 2017 18:20:18 GMT

### Minor changes

- Adding ES2015 Module Support
- BaseButton: onMenuClick to support other actions for menu and split buttons
- add accessibility behavior of hover card
- CommandBar: iconOnly items prop
- Add 'today' to DatePicker properties and forward it to the Calendar.
- Grid: Add prop to for FocusZone presence
- Slider: added `ariaValueText` property for better screen-reader support.

### Patches

- Changed es2015 module output to target es5 so that TypeScript downcompiles the code.
- Dropdown: Updated caret dropdown colors.
- Button: Added flexShrink: 0 to icons in button so long text won't make them shrink
- Fixed contextual menu state colors.
- Facepile style debugging, includes new FacepileButton
- Menus: Update so they have one notion of focus (from both hover and keyboard)
- Split Button in Menu: add vertical divider component and hook to customize splitbutton in menu div classname
- Persona: Changed PersonaSize names from descriptive to numerical. 
- TextField/DatePicker: The required astrisk is now more correctly positioned.
>>>>>>> 24fecdb8

## 5.17.1
Tue, 31 Oct 2017 10:22:25 GMT

### Patches

- Button: Pass specified onDismiss callback to contextual menu
- ContextualMenu: Support suppressing dismiss on ItemClick via preventDefault

## 5.17.0
Mon, 30 Oct 2017 10:23:09 GMT

### Minor changes

- Make red a reserved color for the PersonaCoin so it can only be used if you override the personacoin color

### Patches

- Fixed an issue where ComboBox would throw an exception under shallow rendering tests
- Adjustments made to the disabled text color for Toggle and Checkbox.

## 5.16.0
Fri, 27 Oct 2017 10:25:09 GMT

### Minor changes

- Add ariaHidden prop to buttons

### Patches

- Restore forceAnchor prop for INavLink elements
- SearchBox onKeyDown: prevent default events only when specified by the user
- Panel: changed navigation layout to use flexbox, and pass overrides directly into button to avoid load order issues
- Theme Generator: improve perf

## 5.15.0
Thu, 26 Oct 2017 10:21:37 GMT

### Minor changes

- Removing the `initializeIcons` call from the top level import. The bundle in the dist folder used in codepens will still continue to have it, so that codepens don't stop rendering icons.

### Patches

- Callout: Add check for undefined when comparing old and new position
- SplitButtonInMenu: render icon in primary action button
- ContextualMenu: Make the behavior of getIsChecked consistent for isChecked and checked props

## 5.14.0
Wed, 25 Oct 2017 02:03:33 GMT

### Minor changes

- Panel: Added possibility of using a custom function to handle clicks outside the panel when using isLightDismiss=true
- ComboBox: Adding prop that keeps calout closed when using test input

### Patches

- Button: Pass specified onDismiss callback to contextual menu
- Buttons: split button has `borderRadius` set to 0 to override defaults on Mac chrome/safari.
- CalloutContent: Fix calculation of max size if calloutMaxHeight is not provided
- Fix Dropdown's falsey check in selection to strict check for undefined in case key is 0

## 5.13.0
Tue, 24 Oct 2017 10:21:08 GMT

### Minor changes

- Adds "onInputChanged" prop to BasePicker
- Layer: exposing `setDefaultTarget(selector)` static method to set a default target element where layered content should render by default.

### Patches

- ComboBox: Add support for custom styling of the label in the disabled state
- Dialog: Don't add empty spans to footer for falsy children of DialogFooter
- Nav: Add onRenderLink back to JSX to allow custom rendering of links
- remove outdated semantic slots
- Ensure that Select All checkbox can still be focused

## 5.12.0
Mon, 23 Oct 2017 10:24:13 GMT

### Minor changes

- ComboBox: Adding onMenuOpen callback

### Patches

- Added a new divider component
- ContextualMenu/Callout: Fix (and deprecate) broken 'targetPoint' API
- DatePicker will not try to parse a string if the formatted string of the selected date is the same as the string to be parsed.

## 5.11.0
Fri, 20 Oct 2017 18:42:08 GMT

### Minor changes

- Adding an Icons export in lib folder, as well as adding Check to the root index exports.
- Add a way to force a layout update for ScrollablePane
- ColorPicker: Adding hex/red/green/blue/alpha label props so applications can provide localized strings. Also turns off spell check for corresponding text fields.
- Add opt-in modal selection behavior on touch

### Patches

- Fix minor state update bug with Sticky
- ComboBox: Fix custom styling on menu options
- Updated example to render some custom icons.
- SpinButton: Disable last pass autofill
- Menu Split Button: Launch split button menu with right arrow key
- PersonaCoin - display initials only if no imageUrl is provided or if error loading image

## 5.10.0
Wed, 18 Oct 2017 10:21:25 GMT

### Minor changes

- ComboBox: the label now appears disabled when the ComboBox is disabled.
- "ContextualMenu: SplitButtons can now appear inside menus"
- Theming: add SASS variables for semantic theming to support legacy scenarios"

### Patches

- Added implementation examples section to Button Page. Rearranged TextField borderless example.
- Updated the Fabric Core package version
- Fix Image css so it doesn't fade in if shouldStartVisible is true
- Fix refs in Dropdown and Datepicker

## 5.9.3
Tue, 17 Oct 2017 17:17:41 GMT

### Patches

- SearchBox: expose onKeyDown event by invoking external prop
- ContextualMenu: Pass in a menu dismiss function into onRender to allow custom rendered menu items to dismiss the menu

## 5.9.2
Mon, 16 Oct 2017 22:49:01 GMT

### Patches

- Nav: fixing amd-incompatible import.

## 5.9.1
Mon, 16 Oct 2017 20:00:51 GMT

### Patches

- Dropdown: Fixing nullref when nothing is selected in multi select rendering.
- Updating shrinkwrap for Fabric Core package update

## 5.9.0
Mon, 16 Oct 2017 10:20:41 GMT

### Minor changes

- DatePicker getWeekNumbers function accepts firstWeekOfYear settings

### Patches

- Fix Slider css so label does not break lines if value is long
- Fix rounding issue in Slider when step is less than 1
- Fix CommandButton styles for Nav entries

## 5.8.2
Fri, 13 Oct 2017 04:00:17 GMT

### Patches

- Colors Utility: add error checking if an invalid string is given

## 5.8.1
Fri, 13 Oct 2017 01:36:02 GMT

### Patches

- Callout: Update the typings on the target prop to make it compatible with React refs
- Tooltip: pass calloutProps.className to Callout
- Theme Generator: insure color update when bg inverts

## 5.8.0
Thu, 12 Oct 2017 10:20:49 GMT

### Minor changes

- Dropdown: add onDismiss callback. Example multi select dropdown with filters, we want to apply filters after user has dismissed the dropdown. 
- OverflowSet: Add FocusZoneProps and the ability to set the role
- Callout: Added optional button at the bottom of the callout container
- ComboBox: added selectedIndex prop and inputFieldText prop for more control over comboBox behavior
- "Update spinButton styling to have the right font size and disabled visuals"

### Patches

- ComboBox: Updated typing and documentation for `autoComplete` to only allow 'on' or 'off' (following html standards) rather than a boolean.
- ContextualMenu: Update the typings on getMenuItemClassNames
- Adding Implementation Examples section to ComponentPage. Implemented in TextField.

## 5.7.0
Wed, 11 Oct 2017 10:11:04 GMT

### Minor changes

- ComboBox: Adding props to control height and width of Callout 
- "Move getItemClassnNames forontextualMenuProps to IContextualMenuItem"
- Make Modal's FocusTrapZone controllable

### Patches

- ContextualMenu: Update the typing for getMenuClassNames
- SpinButton: Fix the code reference for the stateful spinButton Example (#3023)
- MessageBar: replaced DefaultButton with MessageBarButton.

## 5.6.0
Tue, 10 Oct 2017 10:24:47 GMT

### Minor changes

- " Move ContextualMenu component to Glamor"
- ComboBox: Add virtualization to the combobox control

### Patches

- ComboBox: Pass default render functions to ComboBox custom render functions
- New MessageBarButton component to allow for the unique state styles need in MessageBar.

## 5.5.1
Mon, 09 Oct 2017 10:08:09 GMT

### Patches

- Added sizing prop for Breadcrumb per design toolkit.
- Vertically center checkbox in DetailsList header
- Label: Convert sass to mergeStyles
- Positioning: Fix an issue where beak would appear misaligned if an event was passed in

## 5.5.0
Fri, 06 Oct 2017 10:18:41 GMT

### Minor changes

- Style ms-Button-menuIcon according to root styles for the following states - hovered, pressed, expanded  ande expandedHovered.

### Patches

- Dropdown: fix broken implementation of controlled multi-select dropdowns
- TSConfig: update to use preserveConstEnums so that certain builds systems don't break when importing const enums
- Router: regex to be able to render the correct page when it encounters queries.

## 5.4.0
Thu, 05 Oct 2017 17:03:43 GMT

### Minor changes

- Fixing version dependencies.

## 6.0.1
Thu, 05 Oct 2017 10:17:42 GMT

### Patches

- Added min-width for button icons so that its easy to create buttons with space for an icon

## 6.0.0
Wed, 04 Oct 2017 22:40:22 GMT

### Breaking changes

- Positioning: Refactored positioning and removed deprecated properties

### Minor changes

- ComboBox: when options are scrollable, added prop to scroll selected item to top when callout is opened.
- "Buttons: adding `primaryDisabled` flag for disabling only the primary action of the split button, leaving the menu enabled."

### Patches

- TooltipHost: Specifying a className will no longer prevent innate Tooltip classes from being properly applied
- DatePicker - make onSelectDate callback execute as part of SetState instead of after it. This ensures that selected date changes occur in the expected order
- Dropdown: fixed logic in getSelectedIndex to support controlled uses
- General bug fixes: Updated ResourcePage text, Reordered TextField page to give priority to design guidance examples, improved padding and spacing for TextField and ComboBox examples, and various website pages. Synced ComboBox error message spacing to be like TextField and per design specs.
- Removed duplicate header in ResizeGroup.
- Added new inline prop for SearchBox and corresonding new example. Adjested the SearchBoxPage to better reflect the current toolkit documentation.
- Fixed duplicate header on Tooltip page.
- List: Fix Grid example to read right to left in RTL mode
- High contrast fixes for breadcrumb, contextualMenu, overlay, pivot, calendar, and searchbox
- BaseButton: Added borderRadius:0 to fix new default styles in webkit

## 5.3.0
Mon, 02 Oct 2017 10:19:43 GMT

### Minor changes

- PersonaCoin: added `coinSize` prop to allow for customized sizes.

## 5.2.1
Sat, 30 Sep 2017 01:26:37 GMT

### Patches

- ComboBox: Fix broken styles as part of the move to MergeStyles

## 5.2.0
Fri, 29 Sep 2017 10:20:24 GMT

### Minor changes

- Adding custom render to TextField label

### Patches

- Simplified checkbox examples and fixed spacing issue.
- DetailsList: Allow resizing columns wider than maxWidth in justified layout
- ContextualMenu: Make sure to check items within a menu section for the 'canCheck' property
- Updating mergeStyleSets usage in various components to adhere to correct typing.
- Split out and cleaned up TextField examples to better reflect the toolkit. 
- DatePicker: call correct callback when previous year button is clicked

## 5.1.0
Thu, 28 Sep 2017 10:19:12 GMT

### Minor changes

- DetailsList: Added ability to add css class to checkbox cell

### Patches

- List: Fix documentation examples. Adds autobind to onRenderCell of List Grid Example

## 5.0.1
Wed, 27 Sep 2017 00:20:58 GMT

### Patches

- Updated for Fabric 5.0.

## 4.51.0
Tue, 26 Sep 2017 20:42:17 GMT

### Minor changes

- Reverting Customizer changes, as they are breaking. Will include in 5.0.

### Patches

- Use aria-label for slider, even when label is not set
- PeoplePicker: adjusting aria/role attributes to improve the Narrator experience when reading out suggestions.
- TextField: Moved aria live attribute onto the actual text of an error message for text field component so that it is read aloud by narrator.
- Removed old visual testing system to make way for new Screener based system

## 4.50.2
Tue, 26 Sep 2017 10:09:04 GMT

### Patches

- Updating components to support scoped customizations.
- Dropdown: add titleIsPlaceHolder class to dropdown title so styles can be overridden
- Persona: Fixed regression in secondary text not showing

## 4.50.1
Mon, 25 Sep 2017 10:19:18 GMT

### Patches

- Reordered Buttons on ButtonPage and made some small style changes to match toolkit for website.
- Updated ContextualMenu examples and page to better reflect the XD Toolkit.
- Dropdown: Adds a positioning wrapper around the caretDown icon
- Theme Generator: have the bg change with the theme
- make headings on theme generator page theme

## 4.50.0
Fri, 22 Sep 2017 19:08:51 GMT

### Minor changes

- Icon: Removed a recently added prop `onClicked` as it is redundant with `onClick`. Updated DatePicker to use `onClick`.
- Create Theme Generator page
- ActivityItem: Adding ReactNodes in the interface in addition to the IRenderFunction props.

### Patches

- Adds ARIA label prop for Suggestions component
- SplitButton: Fix menu rendering when splitbutton is disabled
- ComboBox: Changing high-contrast styles to use msHighContrastAdjust

## 4.49.1
Thu, 21 Sep 2017 06:23:58 GMT

### Patches

- Brand icons page clean up.
- Implement hover and focus trigger behavior for Check component
- Add the ability for compoundButtons to have icons
- [ComboBox] Fix slight rendering bug in browser zoom (around sub-pixel rounding)
- Stop delete from happening using delete or backspace when component is in disabled  mode
- fix comments and example code for onRenderCaretDown prop of Dropdown component

## 4.49.0
Wed, 20 Sep 2017 10:19:01 GMT

### Minor changes

- allow 'chevron down' icon on Dropdown to be customized
- ContextualMenu: Update the type of the title property on a menu section to be of type string
- SearchBox: Added onEscape prop

### Patches

- Button: Add the ability to dismiss any open menus from the button interface
- Modal: Updated padding in example to fix RTL support
- Changing high-contrast colors to system colors

## 4.48.1
Tue, 19 Sep 2017 10:08:55 GMT

### Patches

- Added label to Persona example components.
- Added an optional alt text prop for the Image component and example on the website.
- Revised alt text best practices for Image Component in website, removed alt prop.
- Updated dropdown state styles to match the XD specs.
- Cleaned up Default Dialogue to more cleanly represent the default state. Reformated exampleStyles imports to work towards more modularity. Typo and language fixes.
- Dropdown: Fixed logic to support selected options in single select scenario
- Added shared styling to accommodate shared spacing between common elements in example components on the website. Also began to add consistency in the language.
- SplitButton: Properly cascade container styles to the disabled state
- Visual bug fixes for UHF adoption for website

## 4.48.0
Mon, 18 Sep 2017 10:18:23 GMT

### Minor changes

- DatePicker-Adding new props from Calendar component

### Patches

- DatePicker-fixing vertical scrollbar bug
- Force Check to use the page background color
- Allow onItemContextMenu a way to cancel preventDefault() call.
- ActivityItem: Descreasing icon font size.

## 4.47.0
Fri, 15 Sep 2017 10:19:50 GMT

### Minor changes

- Calendar:  Adding week numbers to calendar
- DatePicker: Hovering over calendar icon in text input does not change cursor to pointer.

### Patches

- SplitButton: Fixed primary theme, updated documentation
- Prevent touch events from triggering marquee selection

## 4.46.1
Thu, 14 Sep 2017 10:17:39 GMT

### Patches

- Callout: Made updatePosition async. Contextualmenu: Fixed a bug where sometimes a submenu would have a beak.
- Refactor `Persona` to extract `PersonaCoin` and `PersonaPresence` so image/status can be rendered alone without Tooltip. Added `PersonaCoin` to top level exports

## 4.46.0
Thu, 14 Sep 2017 00:34:57 GMT

### Minor changes

- Calendar:  Updating accessibility, fixing headers aria box, fixing selected/unselected state in day and month picker, updating aria-label for next/previous buttons, fixing arial label for months in month picker.
- Adding `MoreVertical` icon.

### Patches

- Check: better alignment of the check mark.
- [SwatchColorPicker] Fix uncaught exception when colorCells is empty
- Calendar: Month-picker-only selection bug fixed
- DetailsList: Update DetailsRow Check target size to be larger

## 4.45.1
Tue, 12 Sep 2017 17:41:25 GMT

### Patches

- DetailsList: Fixed collapsing logic to look at all items including first 2
- Fixing circular dependency issue in PrimaryButton.

## 4.45.0
Tue, 12 Sep 2017 10:10:21 GMT

### Minor changes

- Add sections to contextual menus
- Calendar: Arrows (when month picker only) do not navigate correctly.  Fixed this and fixed position.

### Patches

- MessageBar: Added word-break to fix long words in message bar
- Pickers: Fixed a bug where suggestionsHeaderText would not display, also fixed backspace event propagating even when it was handled.
- Mix native props to Nav items.
- Button: Add support for dividers in split buttons
- SplitButton: Update the menu launcher target for a split button to be the entire control instead of just the menu launching portion
- DetailsList: Update activeRows management to use item keys

## 4.44.0
Mon, 11 Sep 2017 10:08:07 GMT

### Minor changes

- Icon: tweaked `iconName` to take in a string, rather than IconCode. The type safety can't be enforced in Fabric 5 which will support whatever subsets the customer registers.

### Patches

- CommandBar: Fixing wrong positioning for overflow menu, when overflow menu open and CommandBar is updated

## 4.43.1
Sat, 09 Sep 2017 01:39:37 GMT

### Patches

- Check: Updating css to look great on IE11.
- Add tool tip to text of Persona.

## 4.43.0
Fri, 08 Sep 2017 10:16:28 GMT

### Minor changes

- Add scrollToIndex to GroupedList, DetailsList

### Patches

- DetailsList: Fixing alignment issues due to recent changes in Check.

## 4.42.0
Thu, 07 Sep 2017 10:09:51 GMT

### Minor changes

- Added rootExpandedHovered and iconExpandedHovered to IButtonStyles interface.  These entries are for specifying on hover style for expanded state.
- ContextualMenu: `onRenderSubMenu` prop added to allow the overriding of submenu rendering.

## 4.41.0
Wed, 06 Sep 2017 10:16:32 GMT

### Minor changes

- Allow rendering empty GroupedList headers

## 4.40.1
Tue, 05 Sep 2017 20:36:48 GMT

### Patches

- HoverCard: Support change in expanded card height. Add callbacks upon card visible/hide
- ScrollablePane: Fix component to remove stickyContainer element on component unmount.
- List: fixing minor issue around using the `shouldVirtualize` prop.

## 4.40.0
Mon, 04 Sep 2017 10:16:56 GMT

### Minor changes

- Updating Calendar component styles to match new OWA calendar styles for the Calendar team.

### Patches

- Check: Fixed Chrome-specific alignment for the checkmark within the circle.
- Slider: adding `vertical` property to render as a vertical slider.
- DetailsHeader: Adjust sortIcon position

## 4.39.0
Fri, 01 Sep 2017 16:51:57 GMT

### Minor changes

- Calendar: Adding option to add date formatting to calendar

### Patches

- Respect ths isHeader property on the ResizeGroup demo page
- BaseButton: Put the right classname on the menu icon
- Add FullWidth icon.
- SwatchColorPicker: Fixed so it will deselect the current items if there is a selected id passed in that does not exist in the color list

## 4.38.0
Thu, 31 Aug 2017 15:41:56 GMT

### Minor changes

- Updating goToToday to include onSelectDate function if defined so that this button behaves like a date has been picked
- Tooltip: Added support for custom maxWidth values

### Patches

- HoverCard: Improved performance of expanding animation.
- Check: Increased size of check to 18px
- Fix data-command-key to key instead of index.
- ComboBox: Loosen the re-rendering requirement

## 4.37.7
Tue, 29 Aug 2017 20:55:35 GMT

### Patches

- Adjusted build to produce sourcemaps with correct sourceRoot.

## 4.37.6
Tue, 29 Aug 2017 10:20:56 GMT

### Patches

- FocusZone: disable tabIndex of previous element on mouse focus.
- Selection: Adding better handling around a case where getKey returns null or undefined.
- Dialog: Show close button when dialog type is DialogType.close

## 4.37.5
Sat, 26 Aug 2017 00:52:38 GMT

### Patches

- Add LikeSolid icon
- Updating sass build to pre-process theming again for better registration performance.
- Fix issues when a SelectionZone is outside a FocusZone

## 4.37.4
Fri, 25 Aug 2017 20:31:51 GMT

### Patches

- Adding back sourcemap content to .map files, which should alleviate "../src/* missing" issues when using webpack.

## 4.37.3
Fri, 25 Aug 2017 19:27:18 GMT

### Patches

- ComboBox- Make sure the option always get updated if they change (#2301)
- Pickers: Have IInput props correctly extend inputhtmlattributes

## 4.37.2
Fri, 25 Aug 2017 10:09:40 GMT

### Patches

- HoverCard: Dismiss on key/mouse down, Add directionalHint, Fix target prop
- Breadcrumb: Fixed extra dropdown icon
- ComboBox - Fix so the component doesn't cause it's children to rebuild and fix up the  the updating of the value  accordingly

## 4.37.1
Thu, 24 Aug 2017 10:20:20 GMT

### Patches

- Darkened the placeholder text for dropdowns to meet MAS color contrast standards

## 4.37.0
Thu, 24 Aug 2017 05:38:14 GMT

### Minor changes

- Checkbox: support for aria attributes
- BasePicker: added itemLimit property, which will allow preventing adding more items than set limit.
- Selection: now takes in a selectionMode, which DetailsList and others can read from. This does not break any existing SelectionMode passed into DetailsList currently but allows you to move the setting to the Selection object.
- TextField: Added selectionStart and selectionEnd getters to ITextField.
- withViewport: adding the ability to disable measures to improve performance of rendering the DetailsList in fixed mode.

### Patches

- Fix aria-labeling for DetailsList column headers
- DetailsRow: Removed margin from check buttons.

## 4.36.0
Wed, 23 Aug 2017 19:04:55 GMT

### Minor changes

- DocumentCardPreview: Allow show Icon in the preview area instead of image.

### Patches

- ContextualMenu: Add ability to override role on menu items
- ComboBox: Content should not be selected when comboBox isn't focused
- Adding react import to SpinButton.Props for classic module resolution.
- High contrast, accesibility, and other bugfixes
- Dropdown: adds a for property to dropdown labels.

## 4.35.2
Tue, 22 Aug 2017 10:09:55 GMT

### Patches

- Dropdown: Fixed bug where selectedKey selects dropdown option with a different key

## 4.35.1
Mon, 21 Aug 2017 10:19:29 GMT

### Patches

- Updating project dependencies.
- DetailsList: Move background color from .cell to .root for DetailsHeader
- PeoplePicker: Fixing A11yMAS accessibility issue in selected items.

## 4.35.0
Fri, 18 Aug 2017 16:32:33 GMT

### Minor changes

- Added ActionButton and CommandBarButton
- DetailsList: Resizing columns preserves justified mode.
- TooltipHost: new onTooltipToggle callback

### Patches

- Minor cleanup in merging of css class names.
- Dropdown: Fixed bug where selected state was not being removed from dropdown options
- FocusZone: presssing home/end inside of an input/textarea element should respect cursor location.
- Fix some unused code and typings in List
- Pickers: Fixed an issue where a loop would sometimes occur if values were resolved when input had an empty value.
- Toggle: fixed issue where disabled Toggles are clickable. Also cleaned up some of the styling.
- CommandBar: adding `aria-expanded` attribute to overflow menu.
- DetailsList: Making expand/collapse chevron in grouped list headers keyboard accessible.

## 4.34.0
Wed, 16 Aug 2017 10:11:43 GMT

### Minor changes

- Enhancing the calendar component.  Created option to have month picker overlayed on top of calendar so that the calendar remains in one column and switches between the two.  Added accessibility in new overlay to mimi OWA calendar.  Fixed issue: When the month picker is the only calendar, and screen is small, calendar would disappear when it should be visible.
- Calendar had extra 30px margin at the bottom of the component.  It interfered with the layout below the component.  The 30px margin is only necessary when the 'go to today' button is visible.
- Add ability to override page render behavior in List

## 4.33.0
Tue, 15 Aug 2017 10:19:22 GMT

### Minor changes

- Dropdown: no longer scrolls body when arrowing up down at the start/end of the menu. Also added `multSelectDelimiter` for tweaking how the title is rendered in a multi-select scenario.
- Pickers: fixing accessiblity and styling issues

### Patches

- ComboBox: Fix role typo to read heading instead of header
- Added menu indexes to the accessibility readouts for ContextMenus
- Added the ability to change the root element of a FocusZone

## 4.32.0
Fri, 11 Aug 2017 19:38:35 GMT

### Minor changes

- Mixing choice group fields with html input attributes
- Callout/Dropdown: Both components now support custom widths
- Nav: Add more options for nav link groups
- ComboBox: Fix some functionality for when the comboBox is controlled
- Calendar: added ability to customize navigation icons.
- Add onFocus and onBlur for Pickers, SpinButton, SearchBox, and Rating. Add IBasePicker with focus().

### Patches

- add StreamLogo and PowerBILogo icons
- Add target to hover card
- Nav: fix bug with sublink padding
- FocusZone: adjusting initialization logic to remove a potential memory leak in server rendered scenarios.
- ComboBox: Update example to work correctly now that StrictNullChecks have been put in place
- Nav: update isGroupCollapsed for new groups
- Change dropdown's role from "combobox" to "menu" 
- Changed DatePicker role to be more accurate for screen readers
- Selection: Fix broken selection state in example.

## 4.31.0
Tue, 08 Aug 2017 15:28:32 GMT

### Minor changes

- ComboBox: Putting the child component styles in the main props and a few other fixes
- Moving SpinButton to Glamor based styling
- GridCell: Add a component to handle the shared logic managing selection and navigation of cells within all consumers of the Grid class. This change also updates the SwatchColorPicker to  use the GridCell component and removes  most of the logic now contained in the GridCell component.
- Checkbox: add custom render function for checkbox label.

### Patches

- BaseButton: Added screenReaderText styles to base button
- BaseButton: Remove the IconButton dependency that was introduced with SplitButton.
- Added role alert to "no results" view 

## 4.30.1
Mon, 07 Aug 2017 10:22:46 GMT

### Patches

- Callout: Fix positioning comparision so it correctly repositions if the beak left/right position has changed"
- Dialog: fixing accessibility regression
- Prevent auto-selection on focus in DetailsList
- ResizeGroup: Prevent rendering to the hidden div on prop updates that has an initial data that is in the cache
- Textfield: removed background from textfield internal field

## 4.30.0
Fri, 04 Aug 2017 10:11:48 GMT

### Minor changes

- Dropdown: added `multiSelect` attribute, which controls multi-item selection. Added `selectedKeys` to `IDropdown` which provides access to all selected keys, in addition to `defaultSelectedKeys` and `selectedKeys` props.
- Add ScrollablePane and Sticky components

### Patches

- Button: Merge the ISplitButtonStyles into IButtonStyles
- Datepicker: updated icon size
- Expand hit target of DetailsRow checkbox
- ResizeGroup: Add another example use case to demo site
- PeoplePicker: Improved keyboard support and font size updates.

## 4.29.0
Thu, 03 Aug 2017 10:13:03 GMT

### Minor changes

- ConextualMenuItem: Support target value
- TypeScript 2.4.1 bump

### Patches

- add Spacer and Divider toolbox icon
- Searchbox: fixed bug when repeatedly entering a single character
- Callout: Reverting the callout border to it's previous state with a light border.

## 4.28.0
Wed, 02 Aug 2017 10:22:40 GMT

### Minor changes

- Enable strictNullChecks

### Patches

- Checkbox: Fix Edge bug where 2nd click event was being fired
- ChoiceGroup: allow developers to pass additional 'aria-labelledBy' ids
- ContextualMenu: Fixing issue where icons are not displayed.

## 4.27.0
Tue, 01 Aug 2017 10:13:55 GMT

### Minor changes

- SwatchColorPicker: Simplify component to remove the menu button and header/divider aspects that were built in to the component. Now the SwatchColorPicker only renders the grid portion and is more streamlined
- OverflowSet: Add focus method, class name and abstract item interface
- Panel: added prop to force footer to bottom of the page

### Patches

- Allow the X in a persona to receive focus and update focus when it is clicked

## 4.26.0
Mon, 31 Jul 2017 10:12:08 GMT

### Minor changes

- BasePicker: Add in the ability for it to be used as a controlled component with the property selectedItems

### Patches

- MessageBar: Fix system problems that display when component is on website
- Searchbox: Fixed broken disabled state and aligned styles with current XD styles

## 4.25.1
Fri, 28 Jul 2017 18:36:00 GMT

### Patches

- Checkbox: Adjusting the default text color to not use default button color, removing click behavior for disabled checkboxes, fixing an rtl margin issue.
- Fix Callout to get a valid element

## 4.25.0
Fri, 28 Jul 2017 10:23:10 GMT

### Minor changes

- Moving ComboBox component to use the styling library

### Patches

- Fix hover card scroll
- Checkbox: Added left textAlign style
- Update accessibility for checkable menu items

## 4.24.0
Thu, 27 Jul 2017 10:23:33 GMT

### Minor changes

- More type casting to get us on the path to enabling strictNullChecks

### Patches

- Dropdown: added onBlur support.
- Fix focus issues for Safari and Firefox on Mac OS
- Icons: Added new icons from 2.38
- Adds prop to process selection in BasePicker
- CommandBar: Accessibility fix for expand behavior

## 4.23.0
Tue, 25 Jul 2017 10:22:35 GMT

### Minor changes

- Button: Support expanded style state triggered by opened menu

### Patches

- Checkbox: Fixed label font size
- TextField: multiline variant font now correct, assuming the Fabric component wraps the application. A new selector was added which will force TEXTAREA elements to inherit the font.
- ResizeGroup: Prevent flashing when passing in new props
- ResizeGroup: Don't show a scrollbar while measuring the hidden div
- Textfield: Fixed high contrast border and textarea font family
- Textfield: Removed icon pointer events so that any click is click in textfield

## 4.22.0
Mon, 24 Jul 2017 10:24:30 GMT

### Minor changes

- Callout/ContextualMenu/Tooltip: we now mirror DirectionalHints in RTL layouts by default. To override this behavior, specify `directionalHintForRtl`

### Patches

- Fix application of aria properties on BaseButton.
- ResizeGroup: Add support for onGrowData
- Accessibility fixes for PeoplePicker
- Dropdown: Updated keydown handler to respond correctly to normal dropdown items

## 4.21.4
Fri, 21 Jul 2017 10:21:45 GMT

### Patches

- Do not redundantly set aria-label on command bar items. 
- More strict null check fixes in office-ui-fabric-react
- Textfield: Fixed regression in disabled styles
- ResizeGroup: Use scrollWidth instead of clientWidth for measuring hidden div
- Fixed deletion of tag item when tag picker is disabled

## 4.21.3
Thu, 20 Jul 2017 10:11:23 GMT

### Patches

- SwatchColorPicker: Fix a recent regression in box-sizing seen on the external site for the swatchColorPicker
- Checkbox: remove unnecessary styles and element

## 4.21.2
Wed, 19 Jul 2017 21:40:34 GMT

### Patches

- Breadcrumb: Uses tooltip when breadcrumb text is truncated
- Fix CommandBar rendering commandText span when no item name is given: #2233.
- Start fixing some strictNullCheck errors
- DefaultButton: Make styles match design
- DetailsList: Adjust checkmark icon to use StatusCircleCheckmark icon
- Dropdown: List native props at top of div element

## 4.21.1
Mon, 17 Jul 2017 18:38:01 GMT

### Patches

- BasePicker: Removes onBlur to fix onSuggestionClick prevention and adds onBlur functionality to dismissSuggestions.

## 4.21.0
Mon, 17 Jul 2017 10:22:38 GMT

### Minor changes

- ComboBox: props have been adjusted to inherit from HTMLAttributes to allow fo props like onBlur to be mixed in. Note that this has forced the `autoComplete` prop to be changed to a string.

### Patches

- ComboBox: Fix a keyboard scrolling issue where the pending option would not be scrolled into view
- Allow deeply nested links to render in Nav
- Last pull request added the option to display the month picker by itself without the day picker, but selecting the month picker was not calling selectDate. This should fix that.

## 4.20.0
Fri, 14 Jul 2017 17:34:53 GMT

### Minor changes

- PeoplePicker: adding a custom validator prop
- DetailsList: Add compact mode to component, add column padding, fix styling and Check component sizing

### Patches

- ResizeGroup: Do measurements inside requestAnimationFrame

## 4.19.0
Thu, 13 Jul 2017 02:58:02 GMT

### Minor changes

- Addressing remaining TS 2.4.1 errors.
- DetailsList: Allow passing props to underlying List

### Patches

- TooltipHost: Fixed check which kept onRenderContent from working
- Fixing null reference exception caused if user does not specify imageSize along with imageSrc in choiceGroup
- List: Only draw a single window when receiving new items

## 4.18.0
Wed, 12 Jul 2017 01:49:50 GMT

### Minor changes

- Expose APIs of selectableOptions since they're required APIs for ComboBox component
- Adding ActivityItem component.

### Patches

- Fix styling issues with SplitButton. Add new split boolean property to Button.
- Fixing typings for TypeScript 2.4.1 compatibility.
- DocumentCard: Deprecate accentColor prop, reduce thickness of divider line
- Enable noImplicitAny
- MessageBar: Fixed collapsing text in multiline

## 4.17.1
Mon, 10 Jul 2017 19:18:55 GMT

### Patches

- Checkbox: reverting global class names to use ms-Checkbox-* prefixed values.
- Remove unnecessary line height
- Removed ARIA disabled from button, as already handled by button HTML attribute

## 4.17.0
Mon, 10 Jul 2017 10:22:21 GMT

### Minor changes

- ChoiceGroup: Allow image/icon labels to truncate when larger than parent. Provided onRenderLabel to add Tooltip or other decorations

## 4.16.2
Sat, 08 Jul 2017 05:59:27 GMT

### Patches

- AMD fix for GroupedList.

## 4.16.1
Sat, 08 Jul 2017 03:34:35 GMT

### Patches

- Fixing an import breaking AMD modules related to GroupedList.

## 4.16.0
Fri, 07 Jul 2017 10:11:38 GMT

### Minor changes

- GroupedList: Add a new prop to ignore the collapse button on the column name bar when there's custom group header

### Patches

- Buttons: disabled buttons with hrefs now render as BUTTON elements instead of A tags, since BUTTON can support the disabled flag.

## 4.15.0
Thu, 06 Jul 2017 10:11:47 GMT

### Minor changes

- Add new component: HoverCard
- ResizeGroup: Add support for caching

### Patches

- Make details row cells use flex box and stretch to total row height.
- Toggle: Fixed aria-label that was missing from button
- CommandBar: Remove margin from command bar items

## 4.14.1
Tue, 04 Jul 2017 10:21:53 GMT

### Patches

- Breadcrumb: Fixed maxItems logic to put correct items into overflow

## 4.14.0
Mon, 03 Jul 2017 10:11:52 GMT

### Minor changes

- Changed the CSS for the checkbox so that it's easier to customize and center

### Patches

- GroupedList: Fixes a bug causing Toggle and other button elements within a GroupedList to not render correctly.

## 4.13.2
Fri, 30 Jun 2017 19:44:26 GMT

### Patches

- Breadcrumb: Use flexbox for layout to better support multiple font sizes
- MessageBar: Fixed padding regressions with multiline and no actions 

## 4.13.1
Fri, 30 Jun 2017 10:23:15 GMT

### Patches

- Fixed spacing and vertical position of expand arrow, Added space between title and count, Changed to use flex box, Updated interactive state colors to use proper semantic slots
- Dialog: allow values in dialogContentProps to override all default values
- GroupedList: Role of groupedList changed from "grid" to "group"

## 4.13.0
Thu, 29 Jun 2017 20:48:31 GMT

### Minor changes

- Adding a new component: SwatchColorPicker

### Patches

- Button: Revert setting label font-weight to bold
- Add 'event' as first param for onColumnClick handler to match the param order.
- ComboBox: Fix a scrolling issue (#2090)
- Dropdown/ContextualMenu: Adjust height of items to 32px

## 4.12.1
Thu, 29 Jun 2017 10:13:16 GMT

### Patches

- Remove beak from CommandBar's and BaseButton's contextual menu
- -SpinButton: Fix crash when not providing value nor defaultValue. - SpinButton: Add initial delay of 400ms when holding the up or down arrow before spinning
- Force resolve picker on blue or delayed response.
- Fix: Combobox: text move its position in Edge during up/down arrow #2020: https://github.com/OfficeDev/office-ui-fabric-react/issues/2020
- Persona: Fix orange initials rendered as green

## 4.12.0
Wed, 28 Jun 2017 10:12:04 GMT

### Minor changes

- Persona: Adding image alt, defaulting to empty string

### Patches

- Fixed focusing first item in DetailsList
- MarqueeSelection: now with better performance in Edge.
- Textfield: Fixed layout of underlined textfield with error

## 4.11.0
Tue, 27 Jun 2017 01:26:31 GMT

### Minor changes

- Commandbar: fix synchronous reflow 
- Enhancing the calendar component to allow for turning off the day picker and highlighting the "today" month in the month picker. This will match the behavior of the Timestrip component in today's JSMVVM OWA Calendar.

### Patches

- OverflowSet: Fix type definition to be compatible with latest @types/react
- Persona: Fixing image sizing to cover correctly.
- Enable forceConsistentCasingInFileNames tsconfig option

## 4.10.2
Fri, 23 Jun 2017 20:02:00 GMT

### Patches

- Icon: Adding `data-icon-name` attribute for debugging identification purposes.

## 4.10.1
Fri, 23 Jun 2017 04:12:23 GMT

### Patches

- Fix FocusZone stop eating spacebar presses in textarea fields
- DetailsList: Fixing regression in DetailsRow, and adding check in Image which was causing nullrefs.
- Route: Make implicit any explicit

## 4.10.0
Thu, 22 Jun 2017 21:45:08 GMT

### Minor changes

- Expose focus() on ISearchBox

### Patches

- ResizeGroup: Add dataDidRender prop that can be used to know what is actually rendered by a resizeGroup
- Fix some focus issues in DetailsList

## 4.9.2
Thu, 22 Jun 2017 10:13:03 GMT

### Patches

- Check: reduced size of selection check background by 2px
- Breadcrumb: Fixed overflow logic and extra icon
- Dropdown: fixed bug that didn't allow operating Dropdown as a controlled component
- Fix Persona control DOM reflow by passing ImageCoverStyle to Image control
- Dialog: Reworked deprecation logic to fix warnings
- Toggle: No longer triggers form submission

## 4.9.1
Wed, 21 Jun 2017 00:45:41 GMT

### Patches

- Icons: now with less redundant evaluation of styling, which improves render performance.
- Panel: Fixed header ID value

## 4.9.0
Tue, 20 Jun 2017 10:22:47 GMT

### Minor changes

- Breadcrumb: Switch resizing logic to resizeGroup

## 4.8.3
Sat, 17 Jun 2017 17:39:43 GMT

### Patches

- Icon: image icons now have less random "l" characters. Sorry about that!

## 4.8.1
Sat, 17 Jun 2017 06:27:45 GMT

### Patches

- Icon: iconName should pass through to the classname without casing alterations.

## 4.8.0
Fri, 16 Jun 2017 23:02:08 GMT

### Minor changes

- DetailsList: Remove Tooltip by defaul, allowing optional override.

### Patches

- Icon: patch to className change to add ms-Icon--* in cases where iconType is not provided.

## 4.7.2
Fri, 16 Jun 2017 19:39:47 GMT

### Patches

- Icon: adding back ms-Icon--iconName className to avoid breaking backwards compatibility.
- OverflowSet: Don't use the index as the key

## 4.7.1
Thu, 15 Jun 2017 23:55:18 GMT

### Patches

- CheckButton: Firefox high contrast fix

## 4.7.0
Thu, 15 Jun 2017 10:09:15 GMT

### Minor changes

- Dialog: Deprecated old duplicative props and moved them into modalProps and contentProps

### Patches

- Toggle: High contrast fix for Firefox

## 4.6.0
Wed, 14 Jun 2017 06:02:15 GMT

### Minor changes

- Dropdown: Fixed onRenderPlaceholder and update docs
- Adding Aria label props for Dialog

### Patches

- Buttons: Added `aria-haspopup` to buttons with menuProps.
- FocusZone: bidirectional movement now wraps on lines.
- Bumping fabric-core dependency to have Segoe UI be part of the font fallback.
- FocusZone should reset active element if it is not tabbable.
- Dropdown: adding aria attribute `aria-readonly=true` and adjusting `aria-owns` to only show in cases where it is opened.
- Enable strictNullChecks in utilities package
- PeoplePicker: fixing styling, focus, and extra rerendering issues.
- Dropdown: Fix keyboard focus on Header/Separator items

## 4.5.1
Tue, 13 Jun 2017 10:13:21 GMT

### Patches

- High contrast fixes for Pivot, Choicegroup and Checkbox
- withResponsiveMode: Adding error handling around the case where window.innerWidth throws an exception.

## 4.5.0
Mon, 12 Jun 2017 01:47:18 GMT

### Minor changes

- Component properties now extend React.HTMLAttributes, rather than React.HTMLProps

### Patches

- Updating minified bundle to exclude debug warnings.
- Enable no implicit any in utilities package
- Toggle: add 'cursor: pointer'

## 4.4.2
Thu, 08 Jun 2017 10:20:07 GMT

### Patches

- TextField: improves layout for IE.

## 4.4.1
Thu, 08 Jun 2017 00:18:05 GMT

### Patches

- ITheme: Make palette a required prop

## 4.4.0
Tue, 06 Jun 2017 07:41:47 GMT

### Minor changes

- Toggle: theme now injectable through Customizer.

## 4.3.2
Tue, 06 Jun 2017 06:06:46 GMT

### Patches

- Adding tslib dependency to reduce redundant code.

## 4.3.1
Tue, 06 Jun 2017 00:50:06 GMT

### Patches

- DragDropHelper: Fix to show ghost element when dragging on Firefox
- Buttons: allowing theme to be provided via Customizer.
- DragDropHelper: Fix TSLint warnings
- TextField: Show red border when invalid

## 4.3.0
Fri, 02 Jun 2017 01:19:35 GMT

### Minor changes

- Dropdown: Expose aria label prop for the dropdown options.
- Fixing an issue where restoring focus was not working due to a regression

## 4.2.0
Thu, 01 Jun 2017 16:34:03 GMT

### Minor changes

- Update DetailsList to support screen readers with cleaner keyboarding flow
- Styling: Add support for overriding the styles on the checked hovered, checked pressed, and checked disabled states
- Update elementToFocusOnDismiss on unmount in focus trap zone

### Patches

- DetailsList: Last column measured correctly when `checkboxVisibility` set to `hidden`.
- Fix css for MessageBar, and support single line message bar styling
- Panel: fix regression in large Panel size
- ResizeGroup: Make sure that it renders contents when there are no more scaling steps and it doesn't fit

## 4.1.1
Wed, 31 May 2017 01:58:23 GMT

### Patches

- BasePicker: Removing extraneous unnecessary required non-typesafe prop that isn't being used.
- ResizeGroup: Reduce render time when reducing the width of the container.

## 4.1.0
Tue, 30 May 2017 20:23:45 GMT

### Minor changes

- PeoplePicker: Updated to match OWA people picker and Fabric toolkit spec

## 4.0.0
Tue, 30 May 2017 03:27:20 GMT

### Breaking changes

- Updated dependency to Fabric Core 7
- The styling package is now a dependency of fabric-react, which brings in the initial steps towards offering consumers a much better way to customize components to meet their requirements. The Button components and Toggle components have so far been converted to use the styling utilities. We will be ellaborating more on this as we refine our patterns towards customization and refine the documentation.

### Minor changes

- Exposes setSelectionRange function to TextField component.

### Patches

- DetailsList: initialFocusedIndex is considered on already mounted rows 
- SelectionZone: Update behavior to fix using up/down arrows to navigate between groups in a GroupedList.
- Introduce prop-types instead of React.PropTypes
- List: improved measure logic and fix nested list scroll problem
- ResizeGroup: Reduce the number of render calls when reducing the width.

## 2.34.2
Sat, 27 May 2017 01:47:19 GMT

### Patches

- ContextualMenu: prevent Narrator to announce items twice.

## 2.34.1
Fri, 26 May 2017 10:21:03 GMT

### Patches

- Persona: Updated test to match new logic for calculating initials.
- ResizeGroup: Debounce window resize events to improve performance

## 2.34.0
Thu, 25 May 2017 10:22:10 GMT

### Minor changes

- DatePicker: Fix for accessibility issues

## 2.33.0
Wed, 24 May 2017 23:52:09 GMT

### Minor changes

- ChoiceGroup: Support custom option labels
- ContextMenu: added `useTargetWidth` property to match the width of the anchor element when true the context menu will apply target element's width to it
- Spinner: support for status announcement

### Patches

- Fixes bug where ResizeGroup gets stuck in an infinite render loop when subsequent calls to onReduceData does nothing.
- Add unit tests to ResizeGroup
- Dropdown: Added title attribute for individual options.
- SearchBox: Fixed onBlur not removing focus

## 2.32.0
Tue, 23 May 2017 10:16:04 GMT

### Minor changes

- Dialog: created a new component (DialogContent) that contains the content of the Modal inside the Dialog

### Patches

- FocusZone: fixing edge case with IE when activeElement is set to an unfocus-able element.
- Adding a constant for all the test images and replacing the hard coded  example paths

## 2.31.0
Fri, 19 May 2017 10:20:22 GMT

### Minor changes

- Adding the ability for buttons to be toggled

### Patches

- Searchbox: Updated border styles to better support high contrast mode
- Breadcrumb component now follows aria guidelines for roles and structure and added example for accessible breadcrumb"

## 2.30.2
Thu, 18 May 2017 10:09:58 GMT

### Patches

- Adds outlines to SearchBox in HC modes
- BaseButton: now respects the isBeakVisible property on the menu props
- Stop setting a height on the menu items inside of a ContextualMenu to better support onRender overrides on MenuItems

## 2.30.1
Tue, 16 May 2017 22:39:55 GMT

### Patches

- Change pickeritemprops to correctly extend htmlattributes
- List: Add scrollToIndex to public interface

## 2.30.0
Tue, 16 May 2017 21:47:38 GMT

### Minor changes

- DatePicker: adding a disabled property support.

### Patches

- Pickers: Adds ability to disable pickers
- Adjust styling on menu drop shadows.
- Button: Added aria-expanded if props.menuProps. Changes from false to true when opened
- Button: default type to 'button'

## 2.29.0
Mon, 15 May 2017 10:19:13 GMT

### Minor changes

- Dropdown: Add ability to set custom props on the Dropdown's Callout

### Patches

- Make name prop optional on ContextualMenu
- Date picker: Reduce min-width for the holder component

## 2.28.0
Fri, 12 May 2017 10:19:14 GMT

### Minor changes

- OverflowSet: Fixed issue that prevented it from working when there are no overflow items.

## 2.27.3
Thu, 11 May 2017 17:07:55 GMT

### Patches

- TextField: font size of textfield reverted to 14px.

## 2.27.2
Thu, 11 May 2017 10:20:16 GMT

### Patches

- Button: Add button example
- ContextualMenu: Fixed an issue where submenu items wouldn't update properly when new props were passed own
- Lay some groundwork for converting to semantic slots, starting with input text fields.

## 2.27.1
Tue, 09 May 2017 10:09:56 GMT

### Patches

- Day picker: Ensure we use values from nextProps when props are updated when generating weeks
- DatePicker: Use todaysDate instead of today in _getWeeks

## 2.27.0
Mon, 08 May 2017 21:31:57 GMT

### Minor changes

- TextField: `borderless` flag added for suppressing the border style.
- Tooltip: Added custom content render function and exposed tooltip props to

### Patches

- ChoiceGroup: Fixed broken focus border

## 2.26.0
Mon, 08 May 2017 10:19:18 GMT

### Minor changes

- Callout: Add minPagePadding. Dropdown: Expose calloutProps
- SearchBox: added the ariaLabel optional property
- Calendar: make today value configurable to support different timezone

### Patches

- Dropdown: Add aria readonly attribute

## 2.25.1
Fri, 05 May 2017 10:18:19 GMT

### Patches

- CommandBar: Support customized onRender for command bar item
- High contrast fixes for dropdown and slider
- Toggle: removing an unnecessary React warning when passing in defaultChecked value.
- Persona: Fixed clipping issue when using size28
- Pivot: increased specificty to fix button styles overriding pivo

## 2.25.0
Thu, 04 May 2017 10:08:59 GMT

### Minor changes

- Dropdown: New placeHolder text feature allows dropdown to act more like a traditional input field
- Facepile: Added `className` prop.

### Patches

- Dropdown: Tab should close dropdown and tab to next item in tab order
- OverflowSet: New Overflow Set componet to create sets of elements with overflow showing in callout
- ContextMenu: fix a potential bug. All foreground colors need to be slots in the same category because the category has its own background color, in order to insure accessibility.
- DetailsList: Added aria properties `aria-colindex`, `aria-rowindex`, `aria-colcount` and `aria-rowcount` to appropriate sub elements.
- Moved aria label from ul to menu div

## 2.24.2
Wed, 03 May 2017 10:17:38 GMT

### Patches

- DetailsList: convert colors over to use semantic slots
- TextField: Fixed bugs in textfield font family and focus borders

## 2.24.1
Tue, 02 May 2017 18:32:23 GMT

### Patches

- TooltipHost: Add host className
- Modal: Fixed bug where props and state were passed in reversed order
- Calendar: Fix ariaLabel for previous month button

## 2.24.0
Tue, 02 May 2017 10:09:08 GMT

### Minor changes

- Callout: support for aria role, label and description
- Pivot: Allow rendering PivotItem headers without content.

### Patches

- Panel: Updating the close button's height, container, margin, and size slightly.
- List: correctly measure pages when using display: none.
- Calendar: Support auto-navigation to next/previous month when selected date changes via props
- Shifting the ContextMenu over to semantic slots for colors.

## 2.23.3
Mon, 01 May 2017 10:18:36 GMT

### Patches

- Toggle: Make toggle control more universally accessible across screen readers.

## 2.23.2
Fri, 28 Apr 2017 18:00:56 GMT

### Patches

- TooltipHost: Fixing AMD import to pull getId from the Utilities AMD-friendly top-level import.

## 2.23.1
Fri, 28 Apr 2017 10:09:16 GMT

### Patches

- Dropdown: Fix an issue with screenreaders not reading menu items.
- Add aria-describedby to tooltiphost component

## 2.23.0
Thu, 27 Apr 2017 10:18:03 GMT

### Minor changes

- TooltipHost: Allow showing tooltip only if there's overflow
- TextField: Convert to flexbox, support addons

### Patches

- Don't break intra-word in tooltips UNLESS required for overflow by using CSS overflow-wrap property. Fixes #1627.
- PeoplePicker: Adding vertical-align to the member list version of the people picker.

## 2.22.1
Wed, 26 Apr 2017 10:19:05 GMT

### Patches

- Dropdown: now correctly shows ellipsis when text overflows

## 2.22.0
Tue, 25 Apr 2017 10:19:34 GMT

### Minor changes

- Callout: Allow Callout to specify background color.

### Patches

- Drop Down: Adds required -- class/style + error message state
- MessageBar: Fixed links not working in message bars
- Modal: Updated animation to use local transition and removed Fabric Core dependency
- Panel: Fixed drop shadow for left side panel
- Searchbox: IE11 keystroke miss, overflow fix
- DetailsList: when initial focus needs to be set to a row, we do so asynchronously, after page layout is completed, which reduces observed cost of the focus call from 30ms to 3ms. This should improve glass rendering performance.

## 2.21.0
Fri, 21 Apr 2017 06:23:54 GMT

### Minor changes

- Toggle: Improve screen-reader accessibility.

### Patches

- Calendar: Add ARIA labels to day and month buttons
- Callout/Tooltip: Updated default gapSpace from 16 to 0
- DocumentCard: Change persona size from extraExtraSmall to extraSmall and update compact layout title font size to m-plus according to new design.

## 2.20.2
Wed, 19 Apr 2017 16:54:26 GMT

*Changes not tracked*

## 2.20.1
Wed, 19 Apr 2017 15:36:48 GMT

### Patches

- References to @uifabric/utilities have been updated to refer to the root Utilities.ts export, which is more AMD friendly than the package import.

## 2.20.0
Wed, 19 Apr 2017 03:17:40 GMT

### Minor changes

- Added new Modal control, for hosting content in a Dialog-style modal popup without any inner chrome

### Patches

- DatePicker: Improve screen-reader accessibility.
- Regression Test: Contextual Menu 
- fix nit for Suggestion.tsx

## 2.19.0
Tue, 18 Apr 2017 15:17:13 GMT

### Minor changes

- DatePicker: Add option to not automatically open on focus.

## 2.18.0
Tue, 18 Apr 2017 03:09:12 GMT

### Minor changes

- Button: `icon` deprecated in favor of `iconProps`. `menuIconName` deprecated in favor of `menuIconProps`. All Buttons now modeled as HOCs around BaseButton, as apposed to subclassing which is a less ideal way of modeling buttons.
- DetailsList: added `minimumPixelsForDrag` setting to allow the user to override the minimum drag distance before starting a drag operation.
- Dropdown: Add dividers and headers to component

### Patches

- DetailsList: header now stretches correctly, group headers stretch correctly, column width calculations respect newProps rather than current props.
- SearchBox: Updated layout to use flexbox, follow spec more closely in padding and height
- SelectionZone: Spacebar and Enter key presses within selectionzone button/a/input will work properly

## 2.17.0
Fri, 14 Apr 2017 03:06:28 GMT

### Minor changes

- ColorPicker: Update the entire control whenever any part is updated

### Patches

- DatePicker: Restore focus when exiting picker.
- Regression Tests: Button and checkbox
- CommandBar: Render items with submenus as interactive buttons, even if they don't have an onClick handler
- DatePicker: Fix for long lables and Calendar icon
- PeoplePicker: Textfield cursor fix in edge
- Fix alignment issues for unselectable items in DetailsList
- DatePicker: Persist selected date across re-renders
- FocusZone: filtered out keypresses in input fields from triggering actions
-  Tag picker: Fix for margin in overflow

## 2.16.0
Wed, 12 Apr 2017 16:04:37 GMT

### Minor changes

- Improved keyboard and screen reader support for the Facepile control.  Added aria-describedby to FocusZone control.
- Dropdown: Add ability to open and close via space bar.

### Patches

- Details List: Fixes clipped buttons inside of list cells
- Dropdown: Prevent the chevron icon from being read by screen readers.
- CommandBar: Support hrefs in command bar item
- DetailsList: no longer renders a horizontal scrollbar if a vertical scrollbar appears.
- Facepile: Fixed firefox bug where explicit sizes were needed on persona buttons
- MessageBar: Adds borders in HighContrast mode
- Fix CSS issue in ChoiceGroup in IE11
- People Picker: Fix issue in IE11 where long names were not properly truncated
- PeoplePicker: Have the suggestions list follow the cursor instead of always being aligned left to input box
- TextField: Fix positioning of icon
- Toggle: Adding min width to inner container.
- Dialog: Add close button to non-blocking variants
- Pivot: Fix ariaLabel prop for PivotItem
- Pivot: Add div native props to PivotItem
- CommandBar: Remove aria-disabled="true" for disabled menu items

## 2.15.0
Sat, 08 Apr 2017 03:18:28 GMT

### Minor changes

- ContextualMenu: adding in onMenuOpened callback

## 2.14.1
Fri, 07 Apr 2017 03:14:49 GMT

### Patches

- VisualTesting: Fixed npm start by moving visual test page from index.html to visualtestindex.html

## 2.14.0
Thu, 06 Apr 2017 03:12:13 GMT

### Minor changes

- Adding in visual regression testing

### Patches

- MessageBar: Multiple message bars will have proper margins to seperate them
- Panel: Fixed selector bug that broke extraLarge panel
- TagPicker: Fix for long tags.

## 2.13.0
Wed, 05 Apr 2017 03:50:41 GMT

### Minor changes

- ProgressIndicator: support for aria-valuetext

### Patches

- BasePicker: `componentWillReceiveProps` method was incorrectly assuming the wrong parameters. Changed method to `componentWillUpdate` as intended. Also addressing some focus issues by moving the `FocusZone` to be hosted outside of the `SelectionZone`.
- GroupedList: Allow header/footer customization of nested groups

## 2.12.0
Tue, 04 Apr 2017 20:08:53 GMT

### Minor changes

- Panel: adding `customWidth` property and PanelType.custom value to support custom panel widths.

### Patches

- Updating fabric dependencies to use ranges.

## 2.11.0
Tue, 04 Apr 2017 15:18:51 GMT

### Minor changes

- In components which expose a public API such as `Dropdown` which implements `IDropdown`, to access the exact interface we've exposed a `componentRef` property on all components. This property replaces typical `ref={ c => this._component = c }` usage, as componentRef is guaranteed to access the public contract of the component regardless of the higher-order component or decorator wrapping it. If you are accessing the public API of a component, replace your `ref` usage with `componentRef`.

## 2.10.6
Tue, 04 Apr 2017 03:12:41 GMT

### Patches

- Removing TypeScript files from being binplaced within the lib folder.
- ToolTip: fix for long tips

## 2.10.5
Sat, 01 Apr 2017 03:12:59 GMT

### Patches

- Dialog: Removed IE9 lineheight hacks so that lineheight wouldn't affect internal components

## 2.10.4
Thu, 30 Mar 2017 21:04:29 GMT

### Patches

- Overlay: disabling body scroll on show to prevent scrolling under the overlay.
- DocumentCard: Personas rendered within look correct.

## 2.10.3
Wed, 29 Mar 2017 19:43:19 GMT

### Patches

- DocumentCard: Persona import was not AMD friendly.

## 2.10.2
Wed, 29 Mar 2017 18:15:29 GMT

### Patches

- FocusZone: Adding support for default browser behavior when pressing alt + a key.
- Chaning scss imports to use typescript `import` instead of `require` so that lib-amd build actually imports via AMD require and not commonjs require.
- PeoplePicker: Adding changes for multiple selection onChange 

## 2.10.1
Wed, 29 Mar 2017 15:10:15 GMT

### Patches

- ChoiceGroup: Update styles

## 2.10.0
Wed, 29 Mar 2017 03:18:50 GMT

### Minor changes

- ChoiceGroup: adding `selectedKey` and `defaultSelectedKey` to provide a way to control selection, other than to micromanage the `checked` boolean in individual options.
- Persona: Added a 28px size

### Patches

- DocumentCardActivity: Changes made to fix the default color to Persona

## 2.9.0
Tue, 28 Mar 2017 16:11:18 GMT

### Minor changes

- DetailsList & List: Use getKey as items render key

## 2.8.0
Tue, 28 Mar 2017 03:05:36 GMT

### Minor changes

- DetailsList: Implement Drag Drop support

### Patches

- Router: tweaked some of the logic to render component as a fallback if getComponent doesn't immediately return a value.
- TextField: Fix examples and comments

## 2.7.1
Fri, 24 Mar 2017 20:25:07 GMT

### Patches

- Recreated npm publish. It seems that the current published bits are not reflecting the focus mixin, which is busting some focus css styling. Trying to pinpoint why some machines seems to produce `border: 1px solid color` vs others that leave off the `px` in the unit.

## 2.7.0
Fri, 24 Mar 2017 04:26:48 GMT

### Minor changes

- ContextualMenu: onItemClick prop added

### Patches

- CommandBar: Fixes ugly focus border when clicked (Chrome/Mac)
- Callout: preventDismissOnScroll prop added and set to default false
- Contextual Menu: Made change to allow arrow keys to loop over item
- Panel: Title text updated with correct lineheight and removed overflow styles

## 2.6.0
Thu, 23 Mar 2017 03:13:02 GMT

### Minor changes

- Button: Updated props to include contextualProps so that contextual menu could be passed to button
- Calendar: Adding support for date ranges: day, week, month so when a user selects a date, the corresponding range is auto-selected. Adding a new prop to hide the today link. Adding a new prop to auto navigate to to the next/previous month if the user selects a date that falls outside the current month. Also fixing some minor styling issues around focused date so it plays nicely with range selection.

### Patches

- TextField: Accessibility fixes for error message
- TooltipHost: CalloutProps type fixed, and mixed properly in Tooltip
- Popup: It now passes triggering KeyboardEvent to onDismiss handler

## 2.5.4
Wed, 22 Mar 2017 03:18:05 GMT

### Patches

- ContextualMenu: Fix an issue where anchor item would not display ellipses properly on overflow.
- Dropdown: Added class to dropdown label and dropdown container so that they can be targeted with css
- ContextualMenu: Remove role='menuitem' for child element for LI in ContextualMenu

## 2.5.3
Tue, 21 Mar 2017 03:20:12 GMT

### Patches

- Nav: Fixing an issue where the default expand state for a group was not initialized correctly, resulting in having to click multiple times to collapse a group.
- Facepile has an excess margin of 4px below it which needs to be removed. It also uses float's which is pretty retro!

## 2.5.2
Fri, 17 Mar 2017 18:01:45 GMT

### Patches

- DetailsList: header sizing fixed (was a css selector tweak that caused the issue.) Also added `iconName` to IColumn to specify an iconName like "Mail". The `iconClassName` property is still preserved, but is piped into the className of the Icon component.

## 2.5.1
Fri, 17 Mar 2017 03:05:52 GMT

### Patches

- ChoiceGroup component: Distinguishes HC border from focus border, removes double stroke, refactors to use common mixin
- List: Add aria list role

## 2.5.0
Thu, 16 Mar 2017 03:05:54 GMT

### Minor changes

- DocumentCard: Add aria role and keyboard handling
- Panel: Added sticky footer section and broke each panel region into seperate onRender fucntion. 

### Patches

- FocusZone: Spacebar no longer scrolls page when in focuszone or selectionzone, and acts as selecting action
- DetailsList: headers now have the correct font applied and use a transparent background to fix the IE11 styling, which doesn't like "inherit".
- TextField: Fix for multiple onChanged calls

## 2.4.0
Wed, 15 Mar 2017 03:06:37 GMT

### Minor changes

- DetailsList: adding `onColumnResize` callback which wil execute when a column is being resized.

## 2.3.0
Tue, 14 Mar 2017 03:15:10 GMT

### Minor changes

- PeoplePicker: Add rendering overrides

### Patches

- TextField component: hiding -ms-clear pseudo-element for bug #1216

## 2.2.1
Sat, 11 Mar 2017 04:11:58 GMT

### Patches

- Pivot: selected underline is now visible in high contrast mode.

## 2.2.0
Fri, 10 Mar 2017 20:41:04 GMT

### Minor changes

- Dropdown: Adding a required property which will be passed into the Label.
- Adjusting React peer dependency to include v16.0.0-0 in the acceptable range for testing with v16.

## 2.1.1
Fri, 10 Mar 2017 16:16:07 GMT

### Patches

- Dropdown: Updates the `aria-disabled` attribute based on disabled state.

## 2.1.0
Thu, 09 Mar 2017 22:06:44 GMT

### Minor changes

- Breadcrumb: Implement onRenderItem

## 2.0.2
Thu, 09 Mar 2017 16:17:07 GMT

### Patches

- CommandBar: Set aria-disabled="true" for disabled menu items
- Dropdown - Remove aria-activedescendant when not dropped
- MessageBar - Fix timeout issue

## 2.0.1
Thu, 09 Mar 2017 06:33:00 GMT

### Patches

- No changes, required republish.

## 2.0.0
Thu, 09 Mar 2017 06:11:07 GMT

### Breaking changes

- IMPORTANT: 

This pull request converts ALL components over to use module css. What does this mean?

* All classnames, such as ms-Button, will now be obfuscated to be unique.
* Pages that host multiple versions of the same component will not stomp on each other and will be safe.
* All existing class names are left intact, so current customizations should not break.

Going forward, we will adhere to using local scoped module rules specifically to avoid breaking ourselves when multiple versions. Additionally we are evaluating a much more robust and contractual way of defining our styles.

Problems that still exist:

1. You must rely on class names to customize, and if those class names change, your customizations are broken.
2. Specificity of our rules is an implicit contract that is easy to break. It is often unclear and partners usually give up early fighting the specificity war and use `!important` to stomp on it, which is not ideal. If a partner does use "more specific" rules today, tomorrow they many not be specific enough.
3. RTL rules in particular are very specific. When something that was once not RTL specific is changed to RTL, it becomes implicitly more specific, and thus breaks specificity contract.
4. The bundles themselves have a lot of duplicate css. Because we generate rtl rules and theme tokens at build time rather than at runtime, we must download extra code, which bulks up the download size.
5. Fabric core rules, which we implicitly rely on, are a hard thing to chase. If your page depends on core 6, and you're also using react components, you will find bugs. We'd like to eliminate this dependency so that it is reliable and contractual to use components. If you use a `ContextualMenu`, it should animate without depending on fabric-core css to be loaded.

We are planning to address these and evaluating library options. Issue being tracked here: #983 


### Minor changes

- Button: the `label` property used to be meant to render text within the button, but it overlaps with the html `label` attribute. While `label` will still exist, it will now push content into the button label attribute, and we've added a `text` property  to allow for a formal way of defining the textual content displayed within the button. Passing in a child string to the button will still work, but `text` wil
- IContextualMenuItemProps: the `styles` property can now be passed through to apply styling to menu items.

## 1.14.3
Thu, 09 Mar 2017 00:16:39 GMT

### Patches

- BaseButton: `rootProps` is now correctly mixed in with `props`. Please note that `rootProps` is deprecated and should not be used, but this fix simply ensures that the deprecated backwards compatibility works.
- fix base picker shift + tab resolving the people, should move focus instead.

## 1.14.2
Wed, 08 Mar 2017 04:07:13 GMT

### Patches

- Updated facepile button to use BaseButton so it inherits all the base button styles

## 1.14.1
Fri, 03 Mar 2017 16:09:20 GMT

### Patches

- TextField: fix onchanged trigger issue
- Assume images are portraits until proven otherwise

## 1.14.0
Thu, 02 Mar 2017 04:10:04 GMT

### Minor changes

- Pivot: support custom rendering for pivot links
- Persona: adding a flag to avoid the fade in of images persona thumbnails.

### Patches

- Persona: Make it possible to have pink backgrounds.
- FocusTrapZone: Fixed a scenario where multiple instances would fight over focus.
- Dialog: empty aria attributes if no subtext is provided

## 1.13.1
Wed, 01 Mar 2017 20:31:22 GMT

### Patches

- Persona: previous published version was referring to an old utilities library without the getInitials utility function. Updating to this build will pull the correct utilities version which should fix the build error.
- Toggle - support for aria attributes, fix button type

## 1.13.0
Tue, 28 Feb 2017 16:10:27 GMT

### Minor changes

- TextField - Option to supress validation on load

## 1.12.2
Tue, 28 Feb 2017 04:07:31 GMT

### Patches

- Panel: minor css fix for the close button to ensure it receives clicks correctly.
- TextField: Fixed IE10 documentation input change behavior
- Updating Link props so that we can use Object spread syntax

## 1.12.1
Sat, 25 Feb 2017 04:11:32 GMT

### Patches

- move aria-sort attr of detailsList headerColum to the right place
- Persona: Improve default manner of abbreviating non-Latin names.

## 1.12.0
Thu, 23 Feb 2017 04:11:45 GMT

### Minor changes

- Dropdown: Updated dropdown component to be composed of several onRender functions, and  for render container to use panel under medium breakpoint

### Patches

- TextField - Allow aria attributes override

## 1.11.0
Tue, 21 Feb 2017 16:15:42 GMT

### Minor changes

- Deprecation of SpinnerType in favor of more semantic SpinnerSize. Extra small, small and medium variants added.

### Patches

- Dialog: Accessibility fix for confirmation dialogs
- Return suggested items to original padding values, add display block to fix following space due to inline-block
- Support to pass id to TextField and Toggle
- Fix keyboard focus order in MessageBar

## 1.10.0
Tue, 21 Feb 2017 04:15:21 GMT

### Minor changes

- Fixed issues with drag/drop after item refresh.

## 1.9.2
Mon, 20 Feb 2017 16:07:02 GMT

### Patches

- Aligning Breadcrumb to design guidance and fix for chevron position at smaller breakpoints

## 1.9.1
Thu, 16 Feb 2017 16:06:51 GMT

### Patches

- DatePicker: Makes props optional, sets default props for strings
- MessageBar: now allows dismiss action for single line messages.

## 1.9.0
Thu, 16 Feb 2017 04:04:41 GMT

### Minor changes

- GroupedList: Added `hasMoreData` flag to `IGroup` for rendering a plus character for groups that have indeterminate counts.

## 1.8.0
Wed, 15 Feb 2017 18:10:58 GMT

### Minor changes

- In order to protect customers that bundle 2 different versions of the same component on the page, we are moving the rules defined by fabric components to CSS modules. This first change only affects the `Toggle` and `Label` components, which have been updated to scope their rules inside of hash-safe class names. No existing class names (`ms-Toggle` for example) have been removed, so any customer customizations should continue to work as expected. This means if you render an old v1 Toggle with a new v2 Toggle compoennt, their class definitions will not conflict.

## 1.7.2
Tue, 14 Feb 2017 20:57:58 GMT

### Patches

- Dropdown: uncontrolled dropdowns now correctly set the selected item as expected. Test coverage added.

## 1.7.1
Tue, 14 Feb 2017 04:12:27 GMT

### Patches

- Checkbox: reducing border width to 1px.

## 1.7.0
Mon, 13 Feb 2017 08:15:53 GMT

### Minor changes

- Changes to Checkbox Props and ChoiceGroup Props to support StrictNullChecks

### Patches

- Updating package.json dependencies to exclude typings packages.

## 1.6.0
Sat, 11 Feb 2017 04:10:39 GMT

### Minor changes

- ColorPicker: adding `alphaSliderHidden` property to hide the alpha slider.

### Patches

- Breadcrumb: Fixed keyboard activation of items
- Dropdown: update selectedIndex when options change
- ChoiceGroup: Adding ability to use Icons
- Button: Fix various bugs in button styling particularly to do with disabled states.
- FacePile, Persona: Reverted changes to title attribute from #875
- Panel: animation no longer styled fixed, which was causing issues downstream with opening it.

## 1.5.5
Wed, 08 Feb 2017 05:10:53 GMT

### Patches

- Moved all examples from this package into a separate app, so that we can fix imports in the code examples to be the correct imports.

## 1.5.4
Tue, 07 Feb 2017 20:34:17 GMT

### Patches

- Panel: onDismiss correctly called now before animation starts.

## 1.5.3
Tue, 07 Feb 2017 01:57:25 GMT

### Patches

- Button: removing vertical-align top which was causing alignment problems.

## 1.5.2
Sat, 04 Feb 2017 04:05:32 GMT

### Patches

- Image: Now correctly loads SVG images in Edge.
- Pickers and Popup: Fixed a bug where having a picker in a dialog could cause the dialog to be dismissed on escape press

## 1.5.1
Sat, 04 Feb 2017 00:27:49 GMT

### Patches

- BaseButton: Resolving an issue where Buttons would not render children.

## 1.5.0
Fri, 03 Feb 2017 19:02:12 GMT

### Minor changes

- Updated all enums to use explicit numbers

### Patches

- Fixing Facepile imports to be AMD friendly

## 1.4.0
Fri, 03 Feb 2017 04:10:11 GMT

### Minor changes

- Button: major css cleanup, refactoring out BaseButton so that variants are cheap to build from bytes perspective.
- Dropdown: changes to include id and ariaLabel
- List: allow scrolling invidual items into view
- Router: adding support for asynchronously loading components via the `getComponent` prop in the `<Route>` component.
- Dialog: new `onDismissed` callback added to be called when the dismiss animation is complete.
- Panel: new `onDismissed` callback added to be called when the dismiss animation is complete.
- Persona: Added new xxs Persona size.  Fixed broken presence icons in high contrast mode.
- Facepile: Updated to be able to use new xxs size for Persona.

### Patches

- BasePickerBelow: add support for focuszone innerkeystroke"
- ContextualMenu: `shouldFocusOnMount` is now properly handled as expected.
- Breadcrumb: Change item to render as span if it doesn't have onClick
- PeoplePicker: Improve demo page and the way menuitembelow works
- TextField: minor code cleanup, added ITextField interface and documentation.

## 1.3.7
Wed, 01 Feb 2017 04:04:05 GMT

### Patches

- Breadcrumb: Fix hover style to match OneDrive
- CommandBar: Add hover state to ms-CommandBarItem

## 1.3.6
Tue, 31 Jan 2017 17:04:31 GMT

### Patches

- CommandBar: no longer throws nullref in dismiss handling.

## 1.3.5
Tue, 31 Jan 2017 01:16:17 GMT

### Patches

- Fixing utility import to be AMD friendly.
- Documentation: Update component pages "Also available in" link to point to new JS site

## 1.3.4
Sat, 28 Jan 2017 04:09:51 GMT

### Patches

- Command Bar: context menus stay open after update if the open menu is still in the new props. Also, propagates most properties from subMenuProps to opened ContextualMenus

## 1.3.3
Fri, 27 Jan 2017 04:09:14 GMT

### Patches

- Callout: Add back in animations
- Dropdown: now supports a custom option renderer.

## 1.3.2
Thu, 26 Jan 2017 16:10:53 GMT

### Patches

- ColorPicker: now is AMD friendly and uses local typesafe utilities that will be built with the rest of the code.
- ContextualMenu: keydown events now call preventDefault to prevent the browser from doing unnecessary things.
- SelectionZone: clicking in a non-interactive area clears selection only within the scrollable parent area. This refines the clear behavior slightly.
- Dropdown: screen reader now will read out the current selected option on first focus of dropdown with an option selected.
- Pivot: state updates may be asynchronous, and it should not rely on this.state for calculating the next state.

## 1.3.1
Thu, 26 Jan 2017 04:03:12 GMT

### Patches

- Button: Restored Hero variant and added normal button as an alias of default. Fixes issues introduced in #811

## 1.3.0
Wed, 25 Jan 2017 04:11:36 GMT

### Minor changes

- DetailsList: onItemContextMenu now works as expected.
- List: add 'scrollToIndex' method
- Update Button Component to use individual varient components rather than buttonType property

### Patches

- Breadcrumb: Fix focus rect by removing outline from .ms-Breadcrumb-itemLink on focus state.

## 1.2.4
Tue, 24 Jan 2017 16:20:54 GMT

### Patches

- Image: Load state is erroneously set as loaded when changing the src prop
- MessageBar: fix first time message annoucement

## 1.2.3
Tue, 24 Jan 2017 04:11:19 GMT

### Patches

- ToolTip: Dismiss tooltip on scroll

## 1.2.2
Sat, 21 Jan 2017 04:06:35 GMT

### Patches

- PeoplePicker: personas now correctly truncate when the input field is too small.
- Pickers: Fixed a bug where you could not delete multiple selected items"
- Suggestions: Fixed an error which would occur if noResultsFound string was not passed to suggestions"

## 1.2.1
Fri, 20 Jan 2017 04:03:22 GMT

### Patches

- ContextualMenu: fix bug where an icon would have ms-icon--undefined in it's classname'

## 1.2.0
Thu, 19 Jan 2017 04:08:35 GMT

### Minor changes

- DetailsList: adding `selectionPreservedOnEmptyClick` attribute for overriding the default behavior of clearing selection when clicks occur on non-focusable targets (body, spans, etc).

## 1.1.0
Thu, 19 Jan 2017 00:12:21 GMT

### Minor changes

- ChoiceGroup: onChanged deprecated and replaced with onChange
- Persona: Hide the initials if the provided photo successfully loads

## 1.0.0
Mon, 16 Jan 2017 21:57:33 GMT

### Breaking changes

- Icon: -BREAKING CHANGE- Change IconName from an enum to type to greatly reduce file size. Any component that is currently consuming the icon enum will break.
- Most utilities have moved to `@uifabric/utilities`. If you refer directly to things like `/lib/utilities/autobind` you will now need to pull them directly from that package, or from the `office-ui-fabric-react/lib/Utilities` top-level import which should continue to work as expected. We are planning to split up more chunks of Fabric into smaller packages that can imported separately, but will also continue to maintain the `office-ui-fabric-react` package and its top-level imports.

### Minor changes

- Dropdown: Add className prop to component

### Patches

- DetailsRow: Change width to 100% to fix GroupedList component not extending to parent container's width

## 0.88.0
Sat, 14 Jan 2017 04:10:15 GMT

### Minor changes

- ChoiceGroup and CheckBox: Added props to set a custom 'name' attribute on rendered elements.

### Patches

- Button: Set the icon button's width correctly in Safari.
- Added defined width to ms-Persona-imageArea so that the DOM width of the control reflects the true width of the content

## 0.87.1
Fri, 13 Jan 2017 04:05:19 GMT

### Patches

- DetailsList: Only prevent text selection in multiple selection mode
- Dropdown: Avoid calling stopPropagation on pressing escape if the dropdown is not expanded

## 0.87.0
Thu, 12 Jan 2017 04:06:30 GMT

### Minor changes

- ContextualMenu: added in submenuIconProps to specify how the submenuIcon looks
- Pivot: Add icon to PivotItem
- New component: Rating
- Positioning/Callout: Can now set a fixed edge so the callout does not flip.

### Patches

- Image: Changes to src are now respected.
- DetailsList: when adding new items in a grouped DetailsList scenario, the group is no longer recreated.
- Dialog: Removing deprecated rootProps usage for the close button.
- Persona: Set an explicit height for the image area and image.
- Persona now has a default way of generating initials and colors 
- Pivot: Fix a11y - duplicate tabIds, aria-controls linking
- TextField: aria-describedby is only set when a description is available.

## 0.86.2
Wed, 11 Jan 2017 04:04:04 GMT

### Patches

- Fixed blur event inside Popups

## 0.86.1
Tue, 10 Jan 2017 16:17:33 GMT

### Patches

- TextField: Misses keystroke in IE11 when validation is in progress

## 0.86.0
Tue, 10 Jan 2017 04:09:41 GMT

### Minor changes

- Persona: Truncates long lines of text
- Image: Add a prop to fit the image's frame to the parent element. Recompute the cover style when image changes, even if no width or height is provided.

## 0.85.0
Sat, 07 Jan 2017 04:06:13 GMT

### Minor changes

- ContextualMenu: Added header item so that the ContextualMenu can now have headers
- Nav: add className to allow styling
- TextField: Validate only on focus or Blur

### Patches

- SearchBox: Remove line-height to show correct cursor size in iOS
- ContextualMenu: Now returns null if no items are provided rather than rendering an empty callout
- FocusZone: Changed focus and focus zone to respect when data-is-focusable attribute is false
- Fix the prescribed use of submenuProps.items for CommandBar items
- Link: focus border is now positioned correctly when the link spans multiple lines.

## 0.84.0
Thu, 05 Jan 2017 04:07:37 GMT

### Minor changes

- Add 'focus' method to SearchBox component
- Add optional selectedKey to Pivot

### Patches

- Altered css so that ContextualMenu does not have scrollbar in IE
- Contextualmenu now correctly passes bounds to callout
- TextField: Multiline now respects rows attribute.

## 0.83.0
Wed, 04 Jan 2017 19:05:07 GMT

### Minor changes

- Made lots of improvements to autofill
- Icon: Add support for Image Sheet using Icon
- adding 'enter' key to select pivot item.
- TextField enhancement - auto adjust height
- adding screenreader for dropdown when not expanded
- Pivot: state updates may be asynchronous

### Patches

- Fixed location of deprecated props
- Fix for color picker not responding to prop changes
- Fixed a bug where if no width was passed into a column there would be a nan error thrown.
- Bug fix for interface parser where all fields are marked deprecated
- [ChoiceGroup][A11y]:Use aria-label instead of aria-description for choice group choice.
- Fixed TextField clip issue
- When computing a cover style for the Image component, if the width and height props aren't provided it will now measure the element. The Image component now extends from BaseComponent to more safely handle refs.
- Fixed typo in change log
- [DropDown][A11y] Remove aria-controls label for drop down.

## 0.82.4
Fri, 23 Dec 2016 04:04:09 GMT

### Patches

- fixed an issue where the beak would not reposition
- Fixed an issue where the tooltip would quickly remove itself if the tooltip target was entered from the direction of the tooltip's position

## 0.82.3
Wed, 21 Dec 2016 16:04:44 GMT

### Patches

- Pass defaultRender parameter to DetailsList onRenderRow prop.
- Adding css so that contextualmenu properly sizes for long text
- Including the "target" property in the Link component.
- Layer used node/element.remove() which is not present in ie. This change has it use parentnode.removeChild(childnode) instead

## 0.82.2
Sat, 17 Dec 2016 04:05:00 GMT

### Patches

- Calendar: handle invalid starting dates
- fixes panel jump in chrome and safari

## 0.82.1
Sat, 10 Dec 2016 04:05:34 GMT

### Patches

- Fix text color of primary button on focus
- Focus: IE will now return false for elements that are not tabbable.

## 0.82.0
Fri, 09 Dec 2016 04:06:51 GMT

### Minor changes

- Layer/LayerHost: Now supports React context passing through. Also all Layers not nested within a LayerHost will be positioned fixed as currently, but will not be if nested within a LayerHost.

### Patches

- Adding icon enum
- Dropdown: The `data-is-focusable` attribute now gets set correctly on the .ms-Dropdown div container.
- Slider: adding up/down/home/end support.

## 0.81.3
Wed, 07 Dec 2016 04:07:11 GMT

### Patches

- Pivot: Add space between text and count (if used) for PivotItem. Also fixes rtl display of text and count.
- Persona: remove unneeded width property from .ms-Persona-detail

## 0.81.2
Mon, 05 Dec 2016 20:20:56 GMT

### Patches

- DetailsList/SelectionZone: selection is no longer cleared when clicking on DIVs that have `tabIndex >= 0` or `role=button`.

## 0.81.1
Mon, 05 Dec 2016 04:02:30 GMT

### Patches

- Callout: Updating dismiss logic to be less sensitive to focus change on render.
- CommandBar: added `max-width: 100%` to prevent horizontal scroll scenarios.
- Updating project dependencies.

## 0.81.0

### Minor changes

- DatePicker: now renders correctly when scrolled down in Safari.

## 0.80.1

### Patches

- ContextualMenu: submenus now expand correctly again.
- SelectionZone: removing infinite loop.

## 0.80.0

### Minor changes

- ContextualMenu: Allow users to specify FocusZone direction on ContextualMenus.
- ContextualMenu: the `items` property has been deprecated in favor of providing `subMenuProps`.
- SelectionZone: now supports data-selection-disabled flag to disable selection event handling at a particular place in the DOM.

### Patches

- Button: Hover styles now render correctly.

## 0.79.0

### Minor changes

- Dropdown: Fixing an issue causing Safari to avoid opening the items in scroll cases.
- Updates the link to the asset license and clarifies that it covers both fonts and icons

## 0.78.2

### Patches

- Dropdown: removing horizontal overflow.

## 0.78.1

### Patches

- CommandBar: now uses `Icon` component.
- Nav: now accepts `selectedKey` from props (if provided) as truth to derive selected link.

## 0.78.0

### Minor changes

- Dropdown: disabled now respects changes passed in.
- Dropdown: removing horizontal overflow.

### Patches

- Button: Reduce specificity of selectors for Button modifier classes.

## 0.77.1

### Patches

- Callout: dismiss now correctly passes event args to onDismiss.
- Dropdown: now only updates state when props are actually changed.
- TextField: defaultValue no longer provides a warning.

## 0.77.0

### Patches

- LayerHost: Changing default LayerHost to render on a fixed position high zindex surface. Fixing a bug in the logic of determining if focus moves should cause Callout to dismiss (it shouldn't if the focused element is the callout target.) Removing max height from Dropdown ul/li.LayerHost: default host now renders on fixed high z-index surface.

## 0.76.0

### Minor changes

- DatePicker: factored out a Calendar component and moved the picker portion to render in a Callout.

### Patches

- DetailsList: clicking on an empty area of the page should clear the selection.
- Persona: now shows correct presence status if presence is not provided.

## 0.75.0

### Minor changes

- Toggle: `label` property is now optional, and the labels within the toggle will not render if no text is provided.

## 0.74.0

### Minor changes

- Callout: Deprecate `targetElement` in favor of `target`, which takes an Element, a MouseEvent, or a string selector. This makes it a lot easier to use Callout for pointing to a target without setting up refs and potentially having timing issues.

### Patches

- Choicegroup: Now turns all choices disabled when `disabled` flag is set.
- Image: now adjusts correctly with width/height changes.

## 0.73.0

### Minor changes

- Icon: Adding `None` value to `IconName` to support custom icons.
- Slider: `type='button'` now added by the default to thumb button. Also added thumbButtonProps for mixing in settings on the thumb button.

### Patches

- Updates the CDN references to point to the new CDN location.

## 0.72.0

### Minor changes

- Nav: adding support for `selectedKey`. 

### Patches

- Nav: adjusting selection band to be themePrimary.

## 0.71.0

### Minor changes

- Facepile: updating default behavior.
<|MERGE_RESOLUTION|>--- conflicted
+++ resolved
@@ -1,8 +1,5 @@
 # Change Log - office-ui-fabric-react
 
-<<<<<<< HEAD
-This log was last generated on Tue, 31 Oct 2017 10:22:25 GMT and should not be manually modified.
-=======
 This log was last generated on Fri, 03 Nov 2017 15:06:54 GMT and should not be manually modified.
 
 ## 5.19.1
@@ -45,9 +42,8 @@
 - Facepile style debugging, includes new FacepileButton
 - Menus: Update so they have one notion of focus (from both hover and keyboard)
 - Split Button in Menu: add vertical divider component and hook to customize splitbutton in menu div classname
-- Persona: Changed PersonaSize names from descriptive to numerical. 
+- Persona: Changed PersonaSize names from descriptive to numerical.
 - TextField/DatePicker: The required astrisk is now more correctly positioned.
->>>>>>> 24fecdb8
 
 ## 5.17.1
 Tue, 31 Oct 2017 10:22:25 GMT
@@ -232,7 +228,7 @@
 
 ### Minor changes
 
-- Dropdown: add onDismiss callback. Example multi select dropdown with filters, we want to apply filters after user has dismissed the dropdown. 
+- Dropdown: add onDismiss callback. Example multi select dropdown with filters, we want to apply filters after user has dismissed the dropdown.
 - OverflowSet: Add FocusZoneProps and the ability to set the role
 - Callout: Added optional button at the bottom of the callout container
 - ComboBox: added selectedIndex prop and inputFieldText prop for more control over comboBox behavior
@@ -249,7 +245,7 @@
 
 ### Minor changes
 
-- ComboBox: Adding props to control height and width of Callout 
+- ComboBox: Adding props to control height and width of Callout
 - "Move getItemClassnNames forontextualMenuProps to IContextualMenuItem"
 - Make Modal's FocusTrapZone controllable
 
@@ -361,7 +357,7 @@
 - DetailsList: Allow resizing columns wider than maxWidth in justified layout
 - ContextualMenu: Make sure to check items within a menu section for the 'canCheck' property
 - Updating mergeStyleSets usage in various components to adhere to correct typing.
-- Split out and cleaned up TextField examples to better reflect the toolkit. 
+- Split out and cleaned up TextField examples to better reflect the toolkit.
 - DatePicker: call correct callback when previous year button is clicked
 
 ## 5.1.0
@@ -810,7 +806,7 @@
 - FocusZone: adjusting initialization logic to remove a potential memory leak in server rendered scenarios.
 - ComboBox: Update example to work correctly now that StrictNullChecks have been put in place
 - Nav: update isGroupCollapsed for new groups
-- Change dropdown's role from "combobox" to "menu" 
+- Change dropdown's role from "combobox" to "menu"
 - Changed DatePicker role to be more accurate for screen readers
 - Selection: Fix broken selection state in example.
 
@@ -828,7 +824,7 @@
 
 - BaseButton: Added screenReaderText styles to base button
 - BaseButton: Remove the IconButton dependency that was introduced with SplitButton.
-- Added role alert to "no results" view 
+- Added role alert to "no results" view
 
 ## 4.30.1
 Mon, 07 Aug 2017 10:22:46 GMT
@@ -980,7 +976,7 @@
 
 ### Patches
 
-- Do not redundantly set aria-label on command bar items. 
+- Do not redundantly set aria-label on command bar items.
 - More strict null check fixes in office-ui-fabric-react
 - Textfield: Fixed regression in disabled styles
 - ResizeGroup: Use scrollWidth instead of clientWidth for measuring hidden div
@@ -1147,7 +1143,7 @@
 ### Patches
 
 - Breadcrumb: Use flexbox for layout to better support multiple font sizes
-- MessageBar: Fixed padding regressions with multiline and no actions 
+- MessageBar: Fixed padding regressions with multiline and no actions
 
 ## 4.13.1
 Fri, 30 Jun 2017 10:23:15 GMT
@@ -1201,7 +1197,7 @@
 
 ### Minor changes
 
-- Commandbar: fix synchronous reflow 
+- Commandbar: fix synchronous reflow
 - Enhancing the calendar component to allow for turning off the day picker and highlighting the "today" month in the month picker. This will match the behavior of the Timestrip component in today's JSMVVM OWA Calendar.
 
 ### Patches
@@ -1447,7 +1443,7 @@
 
 ### Patches
 
-- DetailsList: initialFocusedIndex is considered on already mounted rows 
+- DetailsList: initialFocusedIndex is considered on already mounted rows
 - SelectionZone: Update behavior to fix using up/down arrows to navigate between groups in a GroupedList.
 - Introduce prop-types instead of React.PropTypes
 - List: improved measure logic and fix nested list scroll problem
@@ -1766,7 +1762,7 @@
 ### Patches
 
 - DatePicker: Improve screen-reader accessibility.
-- Regression Test: Contextual Menu 
+- Regression Test: Contextual Menu
 - fix nit for Suggestion.tsx
 
 ## 2.19.0
@@ -1930,7 +1926,7 @@
 
 - FocusZone: Adding support for default browser behavior when pressing alt + a key.
 - Chaning scss imports to use typescript `import` instead of `require` so that lib-amd build actually imports via AMD require and not commonjs require.
-- PeoplePicker: Adding changes for multiple selection onChange 
+- PeoplePicker: Adding changes for multiple selection onChange
 
 ## 2.10.1
 Wed, 29 Mar 2017 15:10:15 GMT
@@ -2043,7 +2039,7 @@
 ### Minor changes
 
 - DocumentCard: Add aria role and keyboard handling
-- Panel: Added sticky footer section and broke each panel region into seperate onRender fucntion. 
+- Panel: Added sticky footer section and broke each panel region into seperate onRender fucntion.
 
 ### Patches
 
@@ -2119,7 +2115,7 @@
 
 ### Breaking changes
 
-- IMPORTANT: 
+- IMPORTANT:
 
 This pull request converts ALL components over to use module css. What does this mean?
 
@@ -2137,7 +2133,7 @@
 4. The bundles themselves have a lot of duplicate css. Because we generate rtl rules and theme tokens at build time rather than at runtime, we must download extra code, which bulks up the download size.
 5. Fabric core rules, which we implicitly rely on, are a hard thing to chase. If your page depends on core 6, and you're also using react components, you will find bugs. We'd like to eliminate this dependency so that it is reliable and contractual to use components. If you use a `ContextualMenu`, it should animate without depending on fabric-core css to be loaded.
 
-We are planning to address these and evaluating library options. Issue being tracked here: #983 
+We are planning to address these and evaluating library options. Issue being tracked here: #983
 
 
 ### Minor changes
@@ -2552,7 +2548,7 @@
 - DetailsList: when adding new items in a grouped DetailsList scenario, the group is no longer recreated.
 - Dialog: Removing deprecated rootProps usage for the close button.
 - Persona: Set an explicit height for the image area and image.
-- Persona now has a default way of generating initials and colors 
+- Persona now has a default way of generating initials and colors
 - Pivot: Fix a11y - duplicate tabIds, aria-controls linking
 - TextField: aria-describedby is only set when a description is available.
 
@@ -2817,7 +2813,7 @@
 
 ### Minor changes
 
-- Nav: adding support for `selectedKey`. 
+- Nav: adding support for `selectedKey`.
 
 ### Patches
 

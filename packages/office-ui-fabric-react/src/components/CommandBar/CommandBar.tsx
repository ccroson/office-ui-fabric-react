--- conflicted
+++ resolved
@@ -6,22 +6,10 @@
   autobind,
   nullRender
 } from '../../Utilities';
-<<<<<<< HEAD
-import { ICommandBar, ICommandBarProps, ICommandBarItemProps, ICommandBarData } from './CommandBar.Props';
+import { ICommandBar, ICommandBarProps, ICommandBarItemProps, ICommandBarData } from './CommandBar.types';
 import { CommandBarButton } from '../../Button';
 import { OverflowSet, IOverflowSet } from '../../OverflowSet';
 import { ResizeGroup } from '../../ResizeGroup';
-=======
-import { ICommandBar, ICommandBarProps, ICommandBarItemProps } from './CommandBar.types';
-import { FocusZone, FocusZoneDirection } from '../../FocusZone';
-import { ContextualMenu, IContextualMenuProps, IContextualMenuItem, hasSubmenuItems } from '../../ContextualMenu';
-import { DirectionalHint } from '../../common/DirectionalHint';
-import {
-  Icon,
-  IIconProps
-} from '../../Icon';
-import { FontClassNames } from '../../Styling';
->>>>>>> f1abaa3f
 import { TooltipHost } from '../../Tooltip';
 import * as stylesImport from './CommandBar.scss';
 

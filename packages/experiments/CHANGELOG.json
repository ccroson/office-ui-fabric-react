{
  "name": "@uifabric/experiments",
  "entries": [
    {
<<<<<<< HEAD
=======
      "version": "5.40.0",
      "tag": "@uifabric/experiments_v5.40.0",
      "date": "Mon, 21 May 2018 10:29:16 GMT",
      "comments": {
        "minor": [
          {
            "author": "Sivaraman Krishnan <12967315+sikrishn@users.noreply.github.com>",
            "commit": "2e3ddc814468d9353a8d02fccefade5df2555cb2",
            "comment": "Screen reader support for the toggle nav menu and made the toggle nav menu customizable through props"
          }
        ],
        "dependency": [
          {
            "comment": "Updating dependency \"office-ui-fabric-react\" from `>=5.106.1 <6.0.0` to `>=5.107.0 <6.0.0`"
          },
          {
            "comment": "Updating dependency \"@uifabric/jest-serializer-merge-styles\" from `>=5.2.0 <6.0.0` to `>=5.2.1 <6.0.0`"
          }
        ]
      }
    },
    {
>>>>>>> 841a6dea
      "version": "5.39.0",
      "tag": "@uifabric/experiments_v5.39.0",
      "date": "Wed, 16 May 2018 00:05:17 GMT",
      "comments": {
        "patch": [
          {
            "author": "Amy Hackett <ahackett@microsoft.com>",
            "commit": "d5cf3e5a688a68fb79e3ba56ed1f865b9dbb251a",
            "comment": "use better icon for MalwareDetectedSignal"
          }
        ],
        "minor": [
          {
            "author": "Sivaraman Krishnan <12967315+sikrishn@users.noreply.github.com>",
            "commit": "0d3d9f2137f96c68b5e1e0a1bf23cb2ec69d12cd",
            "comment": "Experiments/Nav: accessibility changes"
          }
        ],
        "dependency": [
          {
            "comment": "Updating dependency \"office-ui-fabric-react\" from `>=5.102.0 <6.0.0` to `>=5.103.0 <6.0.0`"
          },
          {
            "comment": "Updating dependency \"@uifabric/icons\" from `>=5.7.1 <6.0.0` to `>=5.8.0 <6.0.0`"
          }
        ]
      }
    },
    {
      "version": "5.38.2",
      "tag": "@uifabric/experiments_v5.38.2",
      "date": "Fri, 11 May 2018 04:21:29 GMT",
      "comments": {
        "patch": [
          {
            "author": "Mike Wheaton <miwhea@microsoft.com>",
            "commit": "2e93a2b00543990739db20fd01c1a3649aa8f270",
            "comment": "Fix Fluent palette color names"
          }
        ],
        "dependency": [
          {
            "comment": "Updating dependency \"office-ui-fabric-react\" from `>=5.99.0 <6.0.0` to `>=5.100.0 <6.0.0`"
          },
          {
            "comment": "Updating dependency \"@uifabric/example-app-base\" from `>=5.11.3 <6.0.0` to `>=5.11.4 <6.0.0`"
          }
        ]
      }
    },
    {
      "version": "5.38.1",
      "tag": "@uifabric/experiments_v5.38.1",
      "date": "Thu, 10 May 2018 10:27:25 GMT",
      "comments": {
        "patch": [
          {
            "author": "Mike Wheaton <miwhea@microsoft.com>",
            "commit": "ec7fbe9ca3b596f0ecaa5d29882d1a8e1fa8491e",
            "comment": "Update Fluent theme to use relative imports"
          }
        ],
        "dependency": [
          {
            "comment": "Updating dependency \"office-ui-fabric-react\" from `>=5.98.0 <6.0.0` to `>=5.99.0 <6.0.0`"
          }
        ]
      }
    },
    {
      "version": "5.38.0",
      "tag": "@uifabric/experiments_v5.38.0",
      "date": "Tue, 08 May 2018 10:17:01 GMT",
      "comments": {
        "minor": [
          {
            "author": "Mike Wheaton <miwhea@microsoft.com>",
            "commit": "ba51e2f872a7548633a779ae9d583a6dbad2512d",
            "comment": "Adds a Fluent theme experiment"
          }
        ],
        "dependency": [
          {
            "comment": "Updating dependency \"office-ui-fabric-react\" from `>=5.96.1 <6.0.0` to `>=5.97.0 <6.0.0`"
          },
          {
            "comment": "Updating dependency \"@uifabric/example-app-base\" from `>=5.11.2 <6.0.0` to `>=5.11.3 <6.0.0`"
          }
        ]
      }
    },
    {
      "version": "5.37.0",
      "tag": "@uifabric/experiments_v5.37.0",
      "date": "Fri, 04 May 2018 15:58:38 GMT",
      "comments": {
        "patch": [
          {
            "author": "David Zearing <dzearing@microsoft.com>",
            "commit": "aa297a4ca6b3457ea23bf2473ac88a31b1d06d3e",
            "comment": "Updating React build version."
          }
        ],
        "minor": [
          {
            "author": "Sivaraman Krishnan <12967315+sikrishn@users.noreply.github.com>",
            "commit": "0ae7286da9137337d0e864e712a4f17e4e679cf9",
            "comment": "Edit link to customize experiments/Nav component and show more/less link to toggle hidden nav links"
          }
        ],
        "dependency": [
          {
            "comment": "Updating dependency \"office-ui-fabric-react\" from `>=5.95.0 <6.0.0` to `>=5.96.0 <6.0.0`"
          },
          {
            "comment": "Updating dependency \"@uifabric/example-app-base\" from `>=5.11.1 <6.0.0` to `>=5.11.2 <6.0.0`"
          },
          {
            "comment": "Updating dependency \"@uifabric/file-type-icons\" from `>=0.6.1 <1.0.0` to `>=0.6.2 <1.0.0`"
          }
        ]
      }
    },
    {
      "version": "5.36.0",
      "tag": "@uifabric/experiments_v5.36.0",
      "date": "Wed, 02 May 2018 23:55:40 GMT",
      "comments": {
        "minor": [
          {
            "author": "Kelsey Young <kelseyyoung4@gmail.com>",
            "commit": "920a06d0cd2c37298cd48c156b43bf1fd88fef83",
            "comment": "Remove Keytips from experiments package"
          }
        ],
        "dependency": [
          {
            "comment": "Updating dependency \"office-ui-fabric-react\" from `>=5.94.0 <6.0.0` to `>=5.95.0 <6.0.0`"
          },
          {
            "comment": "Updating dependency \"@uifabric/example-app-base\" from `>=5.11.0 <6.0.0` to `>=5.11.1 <6.0.0`"
          }
        ]
      }
    },
    {
      "version": "5.35.0",
      "tag": "@uifabric/experiments_v5.35.0",
      "date": "Tue, 01 May 2018 10:23:32 GMT",
      "comments": {
        "minor": [
          {
            "author": "amyngu <31973030+amyngu@users.noreply.github.com>",
            "commit": "2b20cab52ead58a3c93ba26e9ed2e6550311a236",
            "comment": "remove extendedPicker, floatingPicker, and selectedItemsList from experiments"
          },
          {
            "author": "KatherineThayerMicrosoft <kathayer@microsoft.com>",
            "commit": "8de19959324dc82ffb22fb340618cf4edfb45e4e",
            "comment": "Command bar accessibility: one tab stop with aria label"
          }
        ],
        "dependency": [
          {
            "comment": "Updating dependency \"office-ui-fabric-react\" from `>=5.92.1 <6.0.0` to `>=5.93.0 <6.0.0`"
          }
        ]
      }
    },
    {
      "version": "5.34.0",
      "tag": "@uifabric/experiments_v5.34.0",
      "date": "Mon, 30 Apr 2018 10:16:44 GMT",
      "comments": {
        "minor": [
          {
            "author": "Sivaraman Krishnan <12967315+sikrishn@users.noreply.github.com>",
            "commit": "84e6ff3b20bd8533471a6073f5ecce39621dc889",
            "comment": "Nav: Refactored out a NavLink component."
          }
        ],
        "dependency": [
          {
            "comment": "Updating dependency \"office-ui-fabric-react\" from `>=5.91.0 <6.0.0` to `>=5.92.0 <6.0.0`"
          }
        ]
      }
    },
    {
      "version": "5.33.1",
      "tag": "@uifabric/experiments_v5.33.1",
      "date": "Wed, 25 Apr 2018 05:32:09 GMT",
      "comments": {
        "none": [
          {
            "author": "Jordan Janzen <jordancjanzen@gmail.com>",
            "commit": "a15bb064e6ec7551c593730e266b09f0873784dc",
            "comment": "Remove wordWrap setting."
          }
        ],
        "patch": [
          {
            "author": "Thomas Michon <thomas@michon.com>",
            "commit": "56c4cfb63266ef8b1952d967598bf4044a7eed7a",
            "comment": "Fix bad aria-label prop in Tile"
          }
        ],
        "dependency": [
          {
            "comment": "Updating dependency \"office-ui-fabric-react\" from `>=5.88.0 <6.0.0` to `>=5.89.0 <6.0.0`"
          }
        ]
      }
    },
    {
      "version": "5.33.0",
      "tag": "@uifabric/experiments_v5.33.0",
      "date": "Mon, 23 Apr 2018 10:24:54 GMT",
      "comments": {
        "patch": [
          {
            "author": "Cliff Koh <cliff.koh@microsoft.com>",
            "commit": "edf45906e38be620dd26401b05b9bda10322027f",
            "comment": "Fix code in @uifabric/experiments such that it adheres to same tslint rules as the main office-ui-fabric-react package."
          },
          {
            "author": "Thomas Michon <thomas@michon.com>",
            "commit": "cf2fcbcb9ed19793090d86186042cc8e463659c8",
            "comment": "Fix index import"
          }
        ],
        "minor": [
          {
            "author": "David Zearing <dzearing@microsoft.com>",
            "commit": "2bbc7950bd9f10ea1e792dcb1155c625aa8e8f4f",
            "comment": "Updating the focus styling to use the generalized `ms-Fabric--isFocusVisibl"
          }
        ],
        "dependency": [
          {
            "comment": "Updating dependency \"office-ui-fabric-react\" from `>=5.86.0 <6.0.0` to `>=5.87.0 <6.0.0`"
          },
          {
            "comment": "Updating dependency \"@uifabric/example-app-base\" from `>=5.10.2 <6.0.0` to `>=5.11.0 <6.0.0`"
          },
          {
            "comment": "Updating dependency \"@uifabric/jest-serializer-merge-styles\" from `>=5.1.0 <6.0.0` to `>=5.2.0 <6.0.0`"
          }
        ]
      }
    },
    {
      "version": "5.32.0",
      "tag": "@uifabric/experiments_v5.32.0",
      "date": "Fri, 20 Apr 2018 23:06:06 GMT",
      "comments": {
        "minor": [
          {
            "author": "amyngu <31973030+amyngu@users.noreply.github.com>",
            "commit": "602a5b9fe30e8df5bf22342288f7b97dc8bd3c6e",
            "comment": "Add delete callback, expose item change methods on SelectedItemsList"
          },
          {
            "author": "Vitalie Braga <vitaliebraga@gmail.com>",
            "commit": "703efd38ae346d2b0b1be7c6082c2aad492b1d31",
            "comment": "Shimmer: adding two new props and deprecating another one."
          }
        ],
        "dependency": [
          {
            "comment": "Updating dependency \"office-ui-fabric-react\" from `>=5.85.0 <6.0.0` to `>=5.86.0 <6.0.0`"
          }
        ]
      }
    },
    {
      "version": "5.31.4",
      "tag": "@uifabric/experiments_v5.31.4",
      "date": "Thu, 19 Apr 2018 18:25:59 GMT",
      "comments": {
        "patch": [
          {
            "author": "Mark Polak <mark@thedutchies.com>",
            "commit": "e77a31bee560440bae3737eca6b19fce2c1ae3db",
            "comment": "Update createRef to match React.createRef api"
          }
        ],
        "dependency": [
          {
            "comment": "Updating dependency \"office-ui-fabric-react\" from `>=5.83.0 <6.0.0` to `>=5.84.0 <6.0.0`"
          },
          {
            "comment": "Updating dependency \"@uifabric/example-app-base\" from `>=5.10.1 <6.0.0` to `>=5.10.2 <6.0.0`"
          }
        ]
      }
    },
    {
      "version": "5.31.3",
      "tag": "@uifabric/experiments_v5.31.3",
      "date": "Wed, 18 Apr 2018 10:15:04 GMT",
      "comments": {
        "patch": [
          {
            "author": "Vitalie Braga <vitaliebraga@gmail.com>",
            "commit": "7dabb13e55f671e3c37df88140e66dbee076e2f1",
            "comment": "Experiments: NavPage bad imports fixed."
          }
        ],
        "dependency": [
          {
            "comment": "Updating dependency \"office-ui-fabric-react\" from `>=5.82.2 <6.0.0` to `>=5.82.3 <6.0.0`"
          },
          {
            "comment": "Updating dependency \"@uifabric/example-app-base\" from `>=5.10.0 <6.0.0` to `>=5.10.1 <6.0.0`"
          }
        ]
      }
    },
    {
      "version": "5.31.2",
      "tag": "@uifabric/experiments_v5.31.2",
      "date": "Tue, 17 Apr 2018 18:47:11 GMT",
      "comments": {
        "patch": [
          {
            "author": "Thomas Michon <thomas@michon.com>",
            "commit": "4dc9071ade20efb98eded9b97aa9124a9232f84a",
            "comment": "Fix improper imports from index files"
          }
        ],
        "dependency": [
          {
            "comment": "Updating dependency \"office-ui-fabric-react\" from `>=5.82.1 <6.0.0` to `>=5.82.2 <6.0.0`"
          }
        ]
      }
    },
    {
      "version": "5.31.1",
      "tag": "@uifabric/experiments_v5.31.1",
      "date": "Mon, 16 Apr 2018 10:23:25 GMT",
      "comments": {
        "patch": [
          {
            "author": "amyngu <31973030+amyngu@users.noreply.github.com>",
            "commit": "7a5e2c39132dad0e66277ea7ae098bc90727e131",
            "comment": "prefer const, instead of let, for extendedpicker, floatingpicker, and selecteditemlists"
          },
          {
            "author": "Sivaraman Krishnan <12967315+sikrishn@users.noreply.github.com>",
            "commit": "d6f161bad359e580606f95dfec1ce7095a7bbe48",
            "comment": "M365Nav component as an experiment"
          },
          {
            "author": "David Zearing <dzearing@microsoft.com>",
            "commit": "4b856fc9e1734edd3986c28f25e9211a3edf96d4",
            "comment": "Removing module entry temporarily. (Will be added back in 6.0.)"
          },
          {
            "author": "David Zearing <dzearing@microsoft.com>",
            "commit": "6f8a180ae2ecca66d09be97e48e8e03cc17d4d9e",
            "comment": "Updating build to React 16.3.1."
          },
          {
            "author": "Vitalie Braga <vitaliebraga@gmail.com>",
            "commit": "a1d92a6b96a7bfe0c93814dd7a539ce7cc52e0c9",
            "comment": "Shimmer: Changes casing on enums in Shimmer.types"
          },
          {
            "author": "Vitalie Braga <vitaliebraga@gmail.com>",
            "commit": "c38b371b09a813f345a90739689e391d221a6262",
            "comment": "Experiments: fixing imports for example pages for better user understanding."
          },
          {
            "author": "Vitalie Braga <vitaliebraga@gmail.com>",
            "commit": "7c9c5c62c5430ae386672012dd1f5ee46d0852bd",
            "comment": "Shimmer: adding two more examples as per designers request."
          },
          {
            "author": "Vitalie Braga <vitaliebraga@gmail.com>",
            "commit": "5a67c36391186ce30d25130b69a358525e1f0823",
            "comment": "Shimmer: imports audited"
          }
        ],
        "dependency": [
          {
            "comment": "Updating dependency \"office-ui-fabric-react\" from `>=5.81.1 <6.0.0` to `>=5.82.0 <6.0.0`"
          },
          {
            "comment": "Updating dependency \"@uifabric/icons\" from `>=5.7.0 <6.0.0` to `>=5.7.1 <6.0.0`"
          },
          {
            "comment": "Updating dependency \"@uifabric/example-app-base\" from `>=5.9.0 <6.0.0` to `>=5.10.0 <6.0.0`"
          },
          {
            "comment": "Updating dependency \"@uifabric/file-type-icons\" from `>=0.6.0 <1.0.0` to `>=0.6.1 <1.0.0`"
          }
        ]
      }
    },
    {
      "version": "5.31.0",
      "tag": "@uifabric/experiments_v5.31.0",
      "date": "Thu, 12 Apr 2018 10:15:54 GMT",
      "comments": {
        "patch": [
          {
            "author": "David Zearing <dzearing@microsoft.com>",
            "commit": "c7eb8c25b50664874db1d3514a4e80defa20bd51",
            "comment": "Shimmerline import was not correct, fixing import."
          },
          {
            "author": "Vitalie Braga <vitaliebraga@gmail.com>",
            "commit": "baaab94cba9a6acfc8db4ed7309cce917abf24fa",
            "comment": "Shimmer: Application example modified to reflect changes in DetailsList"
          }
        ],
        "minor": [
          {
            "author": "Vitalie Braga <vitaliebraga@gmail.com>",
            "commit": "757e955a2d49635e1c571d94e043263aed4b6ded",
            "comment": "Refactoring Shimmer and adding ShimmerTile + Implements Shimmer in TilesList."
          }
        ],
        "dependency": [
          {
            "comment": "Updating dependency \"office-ui-fabric-react\" from `>=5.80.0 <6.0.0` to `>=5.81.0 <6.0.0`"
          },
          {
            "comment": "Updating dependency \"@uifabric/example-app-base\" from `>=5.8.0 <6.0.0` to `>=5.9.0 <6.0.0`"
          }
        ]
      }
    },
    {
      "version": "5.30.0",
      "tag": "@uifabric/experiments_v5.30.0",
      "date": "Tue, 10 Apr 2018 17:37:28 GMT",
      "comments": {
        "minor": [
          {
            "author": "amyngu <31973030+amyngu@users.noreply.github.com>",
            "commit": "7a3ba05123ffdf79f16c6a428c2cdabee4646e1c",
            "comment": "FloatingPicker: add show/hide picker call backs, fix double resolve when queryString is the same "
          }
        ],
        "patch": [
          {
            "author": "Vitalie Braga <vitaliebraga@gmail.com>",
            "commit": "ec704f421a8eb7099a926d5d72ebf370d52fca05",
            "comment": "Tile: exporting an enum to use the values in creating a PlaceholderTile in Shimmer component."
          }
        ],
        "dependency": [
          {
            "comment": "Updating dependency \"office-ui-fabric-react\" from `>=5.79.1 <6.0.0` to `>=5.80.0 <6.0.0`"
          }
        ]
      }
    },
    {
      "version": "5.29.1",
      "tag": "@uifabric/experiments_v5.29.1",
      "date": "Thu, 05 Apr 2018 10:15:39 GMT",
      "comments": {
        "patch": [
          {
            "author": "amyngu <31973030+amyngu@users.noreply.github.com>",
            "commit": "e03ec406dbd59062b9b12ada6fab5db50cafeb66",
            "comment": "fix suggestion header/footer for more flexibile rendering"
          },
          {
            "author": "Thomas Michon <thomas@michon.com>",
            "commit": "cb8ba392bbcfa76f1a3af97b3006c9d63f5228fe",
            "comment": "Align Tiles in last row with previous rows"
          }
        ],
        "dependency": [
          {
            "comment": "Updating dependency \"office-ui-fabric-react\" from `>=5.78.0 <6.0.0` to `>=5.79.0 <6.0.0`"
          },
          {
            "comment": "Updating dependency \"@uifabric/example-app-base\" from `>=5.7.1 <6.0.0` to `>=5.8.0 <6.0.0`"
          }
        ]
      }
    },
    {
      "version": "5.29.0",
      "tag": "@uifabric/experiments_v5.29.0",
      "date": "Tue, 03 Apr 2018 10:16:05 GMT",
      "comments": {
        "minor": [
          {
            "author": "Vitalie Braga <vitaliebraga@gmail.com>",
            "commit": "0771cc20e7f8a3379444ff32355488946d8f9332",
            "comment": "Sets up an example of Shimmer used with DetailsList Component."
          }
        ],
        "dependency": [
          {
            "comment": "Updating dependency \"office-ui-fabric-react\" from `>=5.77.0 <6.0.0` to `>=5.78.0 <6.0.0`"
          }
        ]
      }
    },
    {
      "version": "5.28.2",
      "tag": "@uifabric/experiments_v5.28.2",
      "date": "Sat, 31 Mar 2018 17:40:00 GMT",
      "comments": {
        "patch": [
          {
            "author": "David Zearing <dzearing@microsoft.com>",
            "commit": "41711f7788981cf4d84495d147d93a74b979113c",
            "comment": "We need to temporarily remove `sideEffects: false` flag from package.json which will disable w"
          },
          {
            "author": "Thomas Michon <thomas@michon.com>",
            "commit": "5d1646f214c990ebcb6d2ab09f4a5497386a43a8",
            "comment": "Fix flex styling for SignalField"
          },
          {
            "author": "Thomas Michon <thomas@michon.com>",
            "commit": "5d1646f214c990ebcb6d2ab09f4a5497386a43a8",
            "comment": "Pass all props to Signal Icon elements"
          }
        ],
        "dependency": [
          {
            "comment": "Updating dependency \"office-ui-fabric-react\" from `>=5.74.0 <6.0.0` to `>=5.76.0 <6.0.0`"
          },
          {
            "comment": "Updating dependency \"@uifabric/example-app-base\" from `>=5.7.0 <6.0.0` to `>=5.7.1 <6.0.0`"
          }
        ]
      }
    },
    {
      "version": "5.28.1",
      "tag": "@uifabric/experiments_v5.28.1",
      "date": "Wed, 28 Mar 2018 21:50:01 GMT",
      "comments": {
        "patch": [
          {
            "author": "Thomas Michon <thomas@michon.com>",
            "commit": "f15e7a522d14439f5bab69040fe78cb5786be649",
            "comment": "Remove root imports of office-ui-fabric-react"
          }
        ]
      }
    },
    {
      "version": "5.28.0",
      "tag": "@uifabric/experiments_v5.28.0",
      "date": "Tue, 27 Mar 2018 20:22:53 GMT",
      "comments": {
        "minor": [
          {
            "author": "amyngu <31973030+amyngu@users.noreply.github.com>",
            "commit": "8da21c4d2e485c6070aabf732fa3d80e617a7e60",
            "comment": "Create new pattern for suggestions for BaseFloatingPicker"
          }
        ],
        "patch": [
          {
            "author": "Thomas Michon <thomas@michon.com>",
            "commit": "adae0d4cb00487ebce197fad43d0cf21db985565",
            "comment": "Fix errors in Signals styles"
          }
        ],
        "dependency": [
          {
            "comment": "Updating dependency \"office-ui-fabric-react\" from `>=5.71.0 <6.0.0` to `>=5.72.0 <6.0.0`"
          },
          {
            "comment": "Updating dependency \"@uifabric/example-app-base\" from `>=5.5.0 <6.0.0` to `>=5.6.0 <6.0.0`"
          }
        ]
      }
    },
    {
      "version": "5.27.0",
      "tag": "@uifabric/experiments_v5.27.0",
      "date": "Sun, 25 Mar 2018 03:08:03 GMT",
      "comments": {
        "patch": [
          {
            "author": "Mark Polak <mark@thedutchies.com>",
            "commit": "a0e09698ae1443623e202087360986f65a613559",
            "comment": "Update componentRef types"
          }
        ],
        "minor": [
          {
            "author": "Thomas Michon <thomas@michon.com>",
            "commit": "e81f0d8f3f90ab68048069380459fc7a89d49ae4",
            "comment": "Add missing icons to Signals and fix colors"
          },
          {
            "author": "David Zearing <dzearing@microsoft.com>",
            "commit": "38089072c6e7f877d572cd2248b8d67adfefb963",
            "comment": "Updating to webpack 4 for producting bundles. Adding appropriate `module` and `sideEffects` fl"
          }
        ],
        "dependency": [
          {
            "comment": "Updating dependency \"office-ui-fabric-react\" from `>=5.69.0 <6.0.0` to `>=5.70.0 <6.0.0`"
          },
          {
            "comment": "Updating dependency \"@uifabric/icons\" from `>=5.6.0 <6.0.0` to `>=5.7.0 <6.0.0`"
          },
          {
            "comment": "Updating dependency \"@uifabric/example-app-base\" from `>=5.4.0 <6.0.0` to `>=5.5.0 <6.0.0`"
          },
          {
            "comment": "Updating dependency \"@uifabric/file-type-icons\" from `>=0.5.0 <1.0.0` to `>=0.6.0 <1.0.0`"
          }
        ]
      }
    },
    {
      "version": "5.26.1",
      "tag": "@uifabric/experiments_v5.26.1",
      "date": "Thu, 22 Mar 2018 10:14:03 GMT",
      "comments": {
        "patch": [
          {
            "author": "Mark Polak <mark@thedutchies.com>",
            "commit": "c5245a51bd4f740399d6d9dbd98f2c51ef6f0a59",
            "comment": "Removes @autobind for arrow functions"
          }
        ],
        "dependency": [
          {
            "comment": "Updating dependency \"office-ui-fabric-react\" from `>=5.67.0 <6.0.0` to `>=5.68.0 <6.0.0`"
          }
        ]
      }
    },
    {
      "version": "5.26.0",
      "tag": "@uifabric/experiments_v5.26.0",
      "date": "Tue, 20 Mar 2018 10:27:37 GMT",
      "comments": {
        "minor": [
          {
            "author": "Vitalie Braga <vitaliebraga@gmail.com>",
            "commit": "afd92f730395e561b36cb0cef36a28a5b5997968",
            "comment": "Changes in the props and naming."
          },
          {
            "author": "Vitalie Braga <vitaliebraga@gmail.com>",
            "commit": "afd92f730395e561b36cb0cef36a28a5b5997968",
            "comment": "Adds a new Shimmer Component to experiments package."
          }
        ],
        "dependency": [
          {
            "comment": "Updating dependency \"office-ui-fabric-react\" from `>=5.65.0 <6.0.0` to `>=5.66.0 <6.0.0`"
          }
        ]
      }
    },
    {
      "version": "5.25.1",
      "tag": "@uifabric/experiments_v5.25.1",
      "date": "Mon, 19 Mar 2018 10:27:55 GMT",
      "comments": {
        "patch": [
          {
            "author": "Mark Polak <mark@thedutchies.com>",
            "commit": "882c389076125182e5703ad5eb64ae178546f6c4",
            "comment": "Use arrow function properties instead of @autobind"
          }
        ],
        "dependency": [
          {
            "comment": "Updating dependency \"office-ui-fabric-react\" from `>=5.64.4 <6.0.0` to `>=5.65.0 <6.0.0`"
          },
          {
            "comment": "Updating dependency \"@uifabric/example-app-base\" from `>=5.3.0 <6.0.0` to `>=5.4.0 <6.0.0`"
          }
        ]
      }
    },
    {
      "version": "5.25.0",
      "tag": "@uifabric/experiments_v5.25.0",
      "date": "Mon, 12 Mar 2018 06:29:20 GMT",
      "comments": {
        "minor": [
          {
            "author": "Vitalie Braga <vitaliebraga@gmail.com>",
            "commit": "8fefccb51072642d80de8370c550a3c49d49e45a",
            "comment": "Adds a new Shimmer Component to experiments package."
          }
        ],
        "dependency": [
          {
            "comment": "Updating dependency \"office-ui-fabric-react\" from `>=5.62.1 <6.0.0` to `>=5.63.0 <6.0.0`"
          }
        ]
      }
    },
    {
      "version": "5.24.1",
      "tag": "@uifabric/experiments_v5.24.1",
      "date": "Thu, 08 Mar 2018 11:27:23 GMT",
      "comments": {
        "patch": [
          {
            "author": "Kelsey Young <kelseyyoung4@gmail.com>",
            "commit": "ddc5731a85effd6082a93fe3458528224674a70c",
            "comment": "Add Keytip and KeytipLayer to experiments export"
          }
        ],
        "dependency": [
          {
            "comment": "Updating dependency \"office-ui-fabric-react\" from `>=5.60.1 <6.0.0` to `>=5.61.0 <6.0.0`"
          }
        ]
      }
    },
    {
      "version": "5.24.0",
      "tag": "@uifabric/experiments_v5.24.0",
      "date": "Wed, 07 Mar 2018 11:16:50 GMT",
      "comments": {
        "minor": [
          {
            "author": "amyngu <31973030+amyngu@users.noreply.github.com>",
            "commit": "1b57c33b6ad1e00bdd844461fff3ba3f1acb94cc",
            "comment": "add clearInput on BaseExtendedPicker"
          }
        ],
        "dependency": [
          {
            "comment": "Updating dependency \"office-ui-fabric-react\" from `>=5.59.1 <6.0.0` to `>=5.60.1 <6.0.0`"
          }
        ]
      }
    },
    {
      "version": "5.23.1",
      "tag": "@uifabric/experiments_v5.23.1",
      "date": "Tue, 06 Mar 2018 02:06:59 GMT",
      "comments": {
        "patch": [
          {
            "author": "Kelsey Young <kelseyyoung4@gmail.com>",
            "commit": "caad61fa2976154001c279b61ea0f597752f1115",
            "comment": "Add Keytip and KeytipLayer to experiments export"
          },
          {
            "author": "lynamemi <lynam.emily@gmail.com>",
            "commit": "8a4dc859a5f8016b630220775caa98691ddf5345",
            "comment": "Replaced PureComponent with Component to appease website's UHF react version."
          }
        ],
        "dependency": [
          {
            "comment": "Updating dependency \"office-ui-fabric-react\" from `>=5.59.0 <6.0.0` to `>=5.59.1 <6.0.0`"
          }
        ]
      }
    },
    {
      "version": "5.23.0",
      "tag": "@uifabric/experiments_v5.23.0",
      "date": "Mon, 05 Mar 2018 11:16:58 GMT",
      "comments": {
        "minor": [
          {
            "author": "Brian Garland <brian@efelle.com>",
            "commit": "5e24983e16790428d43d3c8252f361bc32c7f99f",
            "comment": "Converting Image SCSS to MergeStyles step 2 - style conversion (snapshots updated)"
          }
        ],
        "dependency": [
          {
            "comment": "Updating dependency \"office-ui-fabric-react\" from `>=5.58.0 <6.0.0` to `>=5.59.0 <6.0.0`"
          }
        ]
      }
    },
    {
      "version": "5.22.0",
      "tag": "@uifabric/experiments_v5.22.0",
      "date": "Fri, 02 Mar 2018 11:25:35 GMT",
      "comments": {
        "minor": [
          {
            "author": "amyngu <31973030+amyngu@users.noreply.github.com>",
            "commit": "1340339d7c62eeb1b526f08d9edbd7fe44b398f3",
            "comment": "BaseExtendedPicker: Create component to wrap the rendered item, so users get contextual menu if certain props are present, get rid of loading state, fix autofocus on input after suggestion selection"
          }
        ],
        "patch": [
          {
            "author": "Kelsey Young <kelseyyoung4@gmail.com>",
            "commit": "44ca7b84a94649581e68a693971891fb1a834720",
            "comment": "Add initial set of Keytip work"
          }
        ],
        "dependency": [
          {
            "comment": "Updating dependency \"office-ui-fabric-react\" from `>=5.57.0 <6.0.0` to `>=5.58.0 <6.0.0`"
          },
          {
            "comment": "Updating dependency \"@uifabric/icons\" from `>=5.4.2 <6.0.0` to `>=5.5.0 <6.0.0`"
          },
          {
            "comment": "Updating dependency \"@uifabric/example-app-base\" from `>=5.2.2 <6.0.0` to `>=5.3.0 <6.0.0`"
          }
        ]
      }
    },
    {
      "version": "5.21.0",
      "tag": "@uifabric/experiments_v5.21.0",
      "date": "Fri, 16 Feb 2018 11:23:28 GMT",
      "comments": {
        "patch": [
          {
            "author": "amyngu <31973030+amyngu@users.noreply.github.com>",
            "commit": "01b3c8a05ea5c33bd1a12bda479f7587f02eb8eb",
            "comment": "Hook up onPaste for BaseExtendedPicker"
          }
        ],
        "minor": [
          {
            "author": "John Miller <rubixws@gmail.com>",
            "commit": "44b167af31b9b6dd079359209f101f1af10762a5",
            "comment": "Removing Coachmark"
          }
        ],
        "dependency": [
          {
            "comment": "Updating dependency \"office-ui-fabric-react\" from `>=5.50.0 <6.0.0` to `>=5.51.0 <6.0.0`"
          }
        ]
      }
    },
    {
      "version": "5.20.0",
      "tag": "@uifabric/experiments_v5.20.0",
      "date": "Wed, 14 Feb 2018 22:10:49 GMT",
      "comments": {
        "minor": [
          {
            "author": "amyngu <31973030+amyngu@users.noreply.github.com>",
            "commit": "cdd6bafa27a6514e51ffe816ebb89b8a71b63a94",
            "comment": "Use new \"use current input\" command in Suggestions"
          }
        ],
        "dependency": [
          {
            "comment": "Updating dependency \"office-ui-fabric-react\" from `>=5.49.3 <6.0.0` to `>=5.50.0 <6.0.0`"
          }
        ]
      }
    },
    {
      "version": "5.19.0",
      "tag": "@uifabric/experiments_v5.19.0",
      "date": "Wed, 07 Feb 2018 11:23:59 GMT",
      "comments": {
        "minor": [
          {
            "author": "Thomas Michon <thomas@michon.com>",
            "commit": "a91d1e819adc9c9b7973fc6fce0a9cd3a8c2ab4a",
            "comment": "Added a fillHorizontal mode to TilesList"
          }
        ],
        "dependency": [
          {
            "comment": "Updating dependency \"office-ui-fabric-react\" from `>=5.47.0 <6.0.0` to `>=5.48.0 <6.0.0`"
          }
        ]
      }
    },
    {
      "version": "5.18.0",
      "tag": "@uifabric/experiments_v5.18.0",
      "date": "Tue, 06 Feb 2018 11:14:36 GMT",
      "comments": {
        "patch": [
          {
            "author": "Jon Schectman <joschect@microsoft.com>",
            "commit": "92c237d5804d8864ed44310ecb5ed93e835554e7",
            "comment": "BasePicker: Use correct autofillnow"
          }
        ],
        "minor": [
          {
            "author": "amyngu <31973030+amyngu@users.noreply.github.com>",
            "commit": "36c24d4e085515a0d74f2eb1b1cafd847af67667",
            "comment": "change persona pill css"
          }
        ],
        "dependency": [
          {
            "comment": "Updating dependency \"office-ui-fabric-react\" from `>=5.45.3 <6.0.0` to `>=5.47.0 <6.0.0`"
          }
        ]
      }
    },
    {
      "version": "5.17.0",
      "tag": "@uifabric/experiments_v5.17.0",
      "date": "Fri, 02 Feb 2018 11:24:16 GMT",
      "comments": {
        "minor": [
          {
            "author": "amyngu <31973030+amyngu@users.noreply.github.com>",
            "commit": "83be28cba3b75cf3db87c21da190f2247f4bc33e",
            "comment": "allow editing of selected items in selected people list"
          }
        ],
        "patch": [
          {
            "author": "lejimsft <32402358+lejimsft@users.noreply.github.com>",
            "commit": "1b709bc84a01334f990fd6474d9fba0a07dbe61d",
            "comment": "consume BlockedSite icon for malware detected signal"
          }
        ],
        "dependency": [
          {
            "comment": "Updating dependency \"office-ui-fabric-react\" from `>=5.45.2 <6.0.0` to `>=5.45.3 <6.0.0`"
          }
        ]
      }
    },
    {
      "version": "5.16.1",
      "tag": "@uifabric/experiments_v5.16.1",
      "date": "Wed, 31 Jan 2018 11:11:59 GMT",
      "comments": {
        "patch": [
          {
            "author": "amyngu <31973030+amyngu@users.noreply.github.com>",
            "commit": "0bcc2870320b3940d9e386a9996981e759ba4ddf",
            "comment": "Make Selection optional (create default seleciton fallback), change render typedef to any, to allow use in lower versions of types/react\""
          }
        ],
        "dependency": [
          {
            "comment": "Updating dependency \"office-ui-fabric-react\" from `>=5.45.0 <6.0.0` to `>=5.45.1 <6.0.0`"
          }
        ]
      }
    },
    {
      "version": "5.16.0",
      "tag": "@uifabric/experiments_v5.16.0",
      "date": "Mon, 29 Jan 2018 11:23:40 GMT",
      "comments": {
        "minor": [
          {
            "author": "staylo8 <33881401+staylo8@users.noreply.github.com>",
            "commit": "e2487c7a2bbf513b47f4f5694180b56e1f6a4ed1",
            "comment": "Add overflowMenuProps to Experiments CommandBar"
          }
        ],
        "dependency": [
          {
            "comment": "Updating dependency \"office-ui-fabric-react\" from `>=5.43.0 <6.0.0` to `>=5.44.0 <6.0.0`"
          },
          {
            "comment": "Updating dependency \"@uifabric/icons\" from `>=5.4.0 <6.0.0` to `>=5.4.1 <6.0.0`"
          }
        ]
      }
    },
    {
      "version": "5.15.0",
      "tag": "@uifabric/experiments_v5.15.0",
      "date": "Thu, 25 Jan 2018 11:23:06 GMT",
      "comments": {
        "minor": [
          {
            "author": "amyngu <31973030+amyngu@users.noreply.github.com>",
            "commit": "194ce4efa804ac4bbacef04b03d426c8a561a6b0",
            "comment": "add optional title element to extendedPicker, css changes to have selected items flow on the same row as input"
          }
        ],
        "dependency": [
          {
            "comment": "Updating dependency \"office-ui-fabric-react\" from `>=5.41.2 <6.0.0` to `>=5.43.0 <6.0.0`"
          }
        ]
      }
    },
    {
      "version": "5.14.0",
      "tag": "@uifabric/experiments_v5.14.0",
      "date": "Mon, 22 Jan 2018 11:14:27 GMT",
      "comments": {
        "minor": [
          {
            "author": "staylo8 <33881401+staylo8@users.noreply.github.com>",
            "commit": "60225fba2411d965163b74eae9d61046013115b1",
            "comment": "Add callbacks for onDataReduced and onDataGrown"
          }
        ],
        "patch": [
          {
            "author": "Thomas Michon <thomas@michon.com>",
            "commit": "2f247fff85ffd515c41b20aacc771f1269657713",
            "comment": "Minor visual alignment for FolderCover text"
          }
        ],
        "dependency": [
          {
            "comment": "Updating dependency \"office-ui-fabric-react\" from `>=5.40.1 <6.0.0` to `>=5.41.0 <6.0.0`"
          },
          {
            "comment": "Updating dependency \"@uifabric/example-app-base\" from `>=5.2.0 <6.0.0` to `>=5.2.1 <6.0.0`"
          }
        ]
      }
    },
    {
      "version": "5.13.0",
      "tag": "@uifabric/experiments_v5.13.0",
      "date": "Fri, 12 Jan 2018 20:03:21 GMT",
      "comments": {
        "minor": [
          {
            "author": "KatherineThayerMicrosoft <kathayer@microsoft.com>",
            "commit": "c874551bebff3b1936262d482c0b2f180ca6edb8",
            "comment": "Add demo of size 64 file type icons"
          }
        ],
        "dependency": [
          {
            "comment": "Updating dependency \"office-ui-fabric-react\" from `>=5.39.0 <6.0.0` to `>=5.39.1 <6.0.0`"
          },
          {
            "comment": "Updating dependency \"@uifabric/file-type-icons\" from `>=0.2.0 <1.0.0` to `>=0.3.0 <1.0.0`"
          }
        ]
      }
    },
    {
      "version": "5.12.0",
      "tag": "@uifabric/experiments_v5.12.0",
      "date": "Wed, 10 Jan 2018 11:23:36 GMT",
      "comments": {
        "minor": [
          {
            "author": "amyngu <31973030+amyngu@users.noreply.github.com>",
            "commit": "6c4e42e8e5ec7d671a9a579053c1e2af6c4ef6ee",
            "comment": "Add search throttle to floating picker"
          }
        ],
        "dependency": [
          {
            "comment": "Updating dependency \"office-ui-fabric-react\" from `>=5.38.1 <6.0.0` to `>=5.39.0 <6.0.0`"
          }
        ]
      }
    },
    {
      "version": "5.11.1",
      "tag": "@uifabric/experiments_v5.11.1",
      "date": "Tue, 19 Dec 2017 11:22:47 GMT",
      "comments": {
        "patch": [
          {
            "author": "Christian Gonzalez <christianjordangonzalez@gmail.com>",
            "commit": "745d39de8459b457c00c81af37b458188608eaad",
            "comment": "Broaden the range of allowed prop-type versions"
          }
        ],
        "dependency": [
          {
            "comment": "Updating dependency \"office-ui-fabric-react\" from `>=5.34.1 <6.0.0` to `>=5.34.2 <6.0.0`"
          }
        ]
      }
    },
    {
      "version": "5.11.0",
      "tag": "@uifabric/experiments_v5.11.0",
      "date": "Sat, 16 Dec 2017 05:07:22 GMT",
      "comments": {
        "minor": [
          {
            "author": "David Zearing <dzearing@microsoft.com>",
            "commit": "08e59c871894c8ff443d48dbe5b0dd3316eb4331",
            "comment": "Updated build to newest React version and typings. Updated tests and made various tweaks to the code to remove React warnings and keep Enzyme"
          }
        ],
        "dependency": [
          {
            "comment": "Updating dependency \"office-ui-fabric-react\" from `>=5.33.1 <6.0.0` to `>=5.34.0 <6.0.0`"
          },
          {
            "comment": "Updating dependency \"@uifabric/example-app-base\" from `>=5.1.2 <6.0.0` to `>=5.2.0 <6.0.0`"
          },
          {
            "comment": "Updating dependency \"@uifabric/jest-serializer-merge-styles\" from `>=5.0.1 <6.0.0` to `>=5.1.0 <6.0.0`"
          }
        ]
      }
    },
    {
      "version": "5.10.1",
      "tag": "@uifabric/experiments_v5.10.1",
      "date": "Fri, 15 Dec 2017 11:22:38 GMT",
      "comments": {
        "patch": [
          {
            "author": "amyngu <31973030+amyngu@users.noreply.github.com>",
            "commit": "81423e190fb9c8fffde2321104acbff4b561fdeb",
            "comment": "Remove padding and border for suggestions and add callout width prop in floating picker"
          }
        ],
        "dependency": [
          {
            "comment": "Updating dependency \"office-ui-fabric-react\" from `>=5.33.0 <6.0.0` to `>=5.33.1 <6.0.0`"
          }
        ]
      }
    },
    {
      "version": "5.10.0",
      "tag": "@uifabric/experiments_v5.10.0",
      "date": "Thu, 14 Dec 2017 11:23:17 GMT",
      "comments": {
        "minor": [
          {
            "author": "staylo8 <33881401+staylo8@users.noreply.github.com>",
            "commit": "76aead93eeb29bac6f7a9d9e73893cfcfa0685fd",
            "comment": "Add remeasure public method to CommandBar"
          }
        ],
        "dependency": [
          {
            "comment": "Updating dependency \"office-ui-fabric-react\" from `>=5.32.0 <6.0.0` to `>=5.33.0 <6.0.0`"
          }
        ]
      }
    },
    {
      "version": "5.9.2",
      "tag": "@uifabric/experiments_v5.9.2",
      "date": "Tue, 12 Dec 2017 02:08:36 GMT",
      "comments": {
        "patch": [
          {
            "author": "Chao <fengchao199011@hotmail.com>",
            "commit": "253922868e6305b04c194ca8906e333d5abe6ebf",
            "comment": "add link ref in tile"
          }
        ],
        "dependency": [
          {
            "comment": "Updating dependency \"office-ui-fabric-react\" from `>=5.30.2 <6.0.0` to `>=5.31.0 <6.0.0`"
          }
        ]
      }
    },
    {
      "version": "5.9.1",
      "tag": "@uifabric/experiments_v5.9.1",
      "date": "Fri, 08 Dec 2017 18:09:44 GMT",
      "comments": {
        "patch": [
          {
            "author": "Christian Gonzalez <christianjordangonzalez@gmail.com>",
            "commit": "4be48b6680992886e4b05a220e3e22c84228d9e1",
            "comment": "Experiments: Fix build breaks in master"
          }
        ],
        "dependency": [
          {
            "comment": "Updating dependency \"office-ui-fabric-react\" from `>=5.30.0 <6.0.0` to `>=5.30.1 <6.0.0`"
          }
        ]
      }
    },
    {
      "version": "5.9.0",
      "tag": "@uifabric/experiments_v5.9.0",
      "date": "Mon, 04 Dec 2017 17:27:54 GMT",
      "comments": {
        "minor": [
          {
            "author": "KatherineThayerMicrosoft <kathayer@microsoft.com>",
            "commit": "a4df7ef34766b89249ac276b6531609414dbc458",
            "comment": "Add experiments page for file type icons"
          }
        ],
        "dependency": [
          {
            "comment": "Updating dependency \"office-ui-fabric-react\" from `>=5.29.0 <6.0.0` to `>=5.29.1 <6.0.0`"
          },
          {
            "comment": "Updating dependency \"@uifabric/file-type-icons\" from `>=0.0.1 <1.0.0` to `>=0.1.0 <1.0.0`"
          }
        ]
      }
    },
    {
      "version": "5.8.0",
      "tag": "@uifabric/experiments_v5.8.0",
      "date": "Fri, 01 Dec 2017 11:11:16 GMT",
      "comments": {
        "patch": [
          {
            "author": "Bryan Watts <brwatt@microsoft.com>",
            "commit": "95fa0ed17e7adc25e1c18977387a0ca840d3025a",
            "comment": "Fixes the external signal component"
          }
        ],
        "minor": [
          {
            "author": "Thomas Michon <thomas@michon.com>",
            "commit": "b1c7686173a7f56d894e1b90625df0132375b1ee",
            "comment": "Revise Signals and provide example page"
          }
        ],
        "dependency": [
          {
            "comment": "Updating dependency \"office-ui-fabric-react\" from `>=5.28.0 <6.0.0` to `>=5.29.0 <6.0.0`"
          }
        ]
      }
    },
    {
      "version": "5.7.0",
      "tag": "@uifabric/experiments_v5.7.0",
      "date": "Wed, 29 Nov 2017 11:24:05 GMT",
      "comments": {
        "minor": [
          {
            "author": "David Zearing <dzearing@microsoft.com>",
            "commit": "a6ef94b3edb7679d7659ec0d51e199139102d28c",
            "comment": "Updating TypeScript to 2.6.2."
          }
        ],
        "dependency": [
          {
            "comment": "Updating dependency \"office-ui-fabric-react\" from `>=5.26.0 <6.0.0` to `>=5.27.0 <6.0.0`"
          }
        ]
      }
    },
    {
      "version": "5.6.1",
      "tag": "@uifabric/experiments_v5.6.1",
      "date": "Thu, 23 Nov 2017 11:10:13 GMT",
      "comments": {
        "patch": [
          {
            "author": "staylo8 <33881401+staylo8@users.noreply.github.com>",
            "commit": "d6b160b67456101362c1b241b4c4ee6d11850fdb",
            "comment": "Apply props.className in ResizeGroup. Add snapshot for ResizeGroup. Pass className from experiments CommandBarTests. Update experiments CommandBar snapshot"
          }
        ],
        "dependency": [
          {
            "comment": "Updating dependency \"office-ui-fabric-react\" from `>=5.24.2 <6.0.0` to `>=5.25.0 <6.0.0`"
          }
        ]
      }
    },
    {
      "version": "5.6.0",
      "tag": "@uifabric/experiments_v5.6.0",
      "date": "Fri, 17 Nov 2017 17:36:36 GMT",
      "comments": {
        "minor": [
          {
            "author": "Bryan Watts <brwatt@microsoft.com>",
            "commit": "97afd9793fddd3c5216d44cb3a54e36984c405d7",
            "comment": "Add external signal"
          }
        ],
        "patch": [
          {
            "author": "Bryan Watts <brwatt@microsoft.com>",
            "commit": "8ad0e5ca9fb39a3d719de88792e2893c2aa92f20",
            "comment": "Make sure commands get added/removed in the correct order"
          }
        ],
        "dependency": [
          {
            "comment": "Updating dependency \"office-ui-fabric-react\" from `>=5.22.0 <6.0.0` to `>=5.23.0 <6.0.0`"
          }
        ]
      }
    },
    {
      "version": "5.5.2",
      "tag": "@uifabric/experiments_v5.5.2",
      "date": "Thu, 16 Nov 2017 11:20:34 GMT",
      "comments": {
        "patch": [
          {
            "author": "amyngu <31973030+amyngu@users.noreply.github.com>",
            "commit": "7c6d7b6aa050c3fa02bda1fbf596111b60bd20fc",
            "comment": "Fix experiment imports for FloatingPicker and ExtendedPicker components"
          }
        ],
        "dependency": [
          {
            "comment": "Updating dependency \"office-ui-fabric-react\" from `>=5.21.2 <6.0.0` to `>=5.22.0 <6.0.0`"
          }
        ]
      }
    },
    {
      "version": "5.5.1",
      "tag": "@uifabric/experiments_v5.5.1",
      "date": "Wed, 08 Nov 2017 11:11:27 GMT",
      "comments": {
        "patch": [
          {
            "author": "MaxLustig <maxslustig@gmail.com>",
            "commit": "4af244d78e2887009a852192cc8bb4e23278adb9",
            "comment": "Fix alignment with trending icon"
          }
        ]
      }
    },
    {
      "version": "5.5.0",
      "tag": "@uifabric/experiments_v5.5.0",
      "date": "Wed, 08 Nov 2017 06:05:34 GMT",
      "comments": {
        "minor": [
          {
            "author": "lejimsft <32402358+lejimsft@users.noreply.github.com>",
            "commit": "124c231295cce3b2afa794507e890398929da37e",
            "comment": "added ATP signal"
          }
        ],
        "dependency": [
          {
            "comment": "Updating dependency \"office-ui-fabric-react\" from `>=5.20.2 <6.0.0` to `>=5.20.3 <6.0.0`"
          }
        ]
      }
    },
    {
      "version": "5.4.0",
      "tag": "@uifabric/experiments_v5.4.0",
      "date": "Thu, 02 Nov 2017 18:20:18 GMT",
      "comments": {
        "patch": [
          {
            "author": "erichdev <a.erich@gmail.com>",
            "commit": "d38e848fb2564059b1227df92b3e7916b85a6d74",
            "comment": "Fix import that was causing build error"
          }
        ],
        "minor": [
          {
            "author": "amyngu <31973030+amyngu@users.noreply.github.com>",
            "commit": "5f56a5cb0576b0e9fa5f5a95ca23be6e13a8a530",
            "comment": "Added SelectedItemsList, change ExtendedPicker from extending BasePicker to be new component utilizing SelectedItemsList and FloatingPicker"
          }
        ],
        "dependency": [
          {
            "comment": "Updating dependency \"office-ui-fabric-react\" from `>=5.17.1 <6.0.0` to `>=5.18.0 <6.0.0`"
          }
        ]
      }
    },
    {
      "version": "5.3.1",
      "tag": "@uifabric/experiments_v5.3.1",
      "date": "Tue, 24 Oct 2017 10:21:08 GMT",
      "comments": {
        "patch": [
          {
            "author": "Thomas Michon <thomas@michon.com>",
            "commit": "4b8464a807641ae9f33703ccdb7fb34dad22bc37",
            "comment": "Switch to .svg files for FolderCover images"
          }
        ],
        "dependency": [
          {
            "comment": "Updating dependency \"office-ui-fabric-react\" from `>=5.12.0 <6.0.0` to `>=5.13.0 <6.0.0`"
          },
          {
            "comment": "Updating dependency \"@uifabric/jest-serializer-merge-styles\" from `>=5.0.0 <6.0.0` to `>=5.0.1 <6.0.0`"
          }
        ]
      }
    },
    {
      "version": "5.3.0",
      "tag": "@uifabric/experiments_v5.3.0",
      "date": "Fri, 20 Oct 2017 18:42:08 GMT",
      "comments": {
        "minor": [
          {
            "author": "Thomas Michon <thomas@michon.com>",
            "commit": "8505921f6822a7323852c28aaa6c65cb15f36c82",
            "comment": "Add modal selection behavior to TilesList"
          }
        ],
        "dependency": [
          {
            "comment": "Updating dependency \"office-ui-fabric-react\" from `>=5.10.0 <6.0.0` to `>=5.11.0 <6.0.0`"
          }
        ]
      }
    },
    {
      "version": "5.2.0",
      "tag": "@uifabric/experiments_v5.2.0",
      "date": "Wed, 18 Oct 2017 10:21:25 GMT",
      "comments": {
        "minor": [
          {
            "author": "Alex Bettadapur <alexbettadapur@gmail.com>",
            "commit": "68a345d9e55491298d70cee431bd1f418a67fd44",
            "comment": "Add Form control"
          }
        ],
        "dependency": [
          {
            "comment": "Updating dependency \"office-ui-fabric-react\" from `>=5.9.3 <6.0.0` to `>=5.10.0 <6.0.0`"
          }
        ]
      }
    },
    {
      "version": "5.1.0",
      "tag": "@uifabric/experiments_v5.1.0",
      "date": "Tue, 17 Oct 2017 17:17:41 GMT",
      "comments": {
        "minor": [
          {
            "author": "amyngu <31973030+amyngu@users.noreply.github.com>",
            "commit": "ddecb07ddeb35964ee17705d2ebccabd6c44f8dd",
            "comment": "Create BaseExtendedPicker which extends current BasePicker to experiment with adding new functionality and create BaseFloatingPicker support @mention like scenarios, respectively"
          }
        ],
        "dependency": [
          {
            "comment": "Updating dependency \"office-ui-fabric-react\" from `>=5.9.2 <6.0.0` to `>=5.9.3 <6.0.0`"
          }
        ]
      }
    },
    {
      "version": "5.0.5",
      "tag": "@uifabric/experiments_v5.0.5",
      "date": "Fri, 13 Oct 2017 01:36:01 GMT",
      "comments": {
        "patch": [
          {
            "author": "Thomas Michon <thomas@michon.com>",
            "commit": "dfad19877e14ed0523c4f965188fb8e0955b7636",
            "comment": "Fix visibility of Tile descenders"
          }
        ],
        "dependency": [
          {
            "comment": "Updating dependency \"office-ui-fabric-react\" from `>=5.8.0 <6.0.0` to `>=5.8.1 <6.0.0`"
          }
        ]
      }
    },
    {
      "version": "5.0.4",
      "tag": "@uifabric/experiments_v5.0.4",
      "date": "Fri, 06 Oct 2017 10:18:41 GMT",
      "comments": {
        "patch": [
          {
            "author": "Jon Schectman <joschect@microsoft.com>",
            "commit": "8e1dcc66cda8334653a8b5ccbde02bf6275e0b23",
            "comment": "TSConfig: update to use preserveConstEnums so that certain builds s ystems don't break when importing const enums"
          }
        ],
        "dependency": [
          {
            "comment": "Updating dependency \"office-ui-fabric-react\" from `>=5.4.0 <6.0.0` to `>=5.5.0 <6.0.0`"
          },
          {
            "comment": "Updating dependency \"@uifabric/icons\" from `>=5.1.0 <6.0.0` to `>=5.1.1 <6.0.0`"
          },
          {
            "comment": "Updating dependency \"@uifabric/example-app-base\" from `>=5.1.0 <6.0.0` to `>=5.1.1 <6.0.0`"
          },
          {
            "comment": "Updating dependency \"@uifabric/icons\" from `>=5.1.0 <6.0.0` to `>=5.1.1 <6.0.0`"
          }
        ]
      }
    },
    {
      "version": "5.0.3",
      "tag": "@uifabric/experiments_v5.0.3",
      "date": "Wed, 04 Oct 2017 22:40:22 GMT",
      "comments": {
        "dependency": [
          {
            "comment": "Updating dependency \"office-ui-fabric-react\" from `>=5.3.0 <6.0.0` to `>=6.0.0 <7.0.0`"
          },
          {
            "comment": "Updating dependency \"@uifabric/example-app-base\" from `>=5.0.3 <6.0.0` to `>=5.0.4 <6.0.0`"
          }
        ]
      }
    },
    {
      "version": "5.0.2",
      "tag": "@uifabric/experiments_v5.0.2",
      "date": "Sat, 30 Sep 2017 01:26:37 GMT",
      "comments": {
        "patch": [
          {
            "author": "Christian Gonzalez <christianjordangonzalez@gmail.com>",
            "commit": "ee5da5ff925423b7c3ded85ce07330ca82b08fcb",
            "comment": "Code cleanup after move to MergeStyles"
          }
        ],
        "dependency": [
          {
            "comment": "Updating dependency \"office-ui-fabric-react\" from `>=5.2.0 <6.0.0` to `>=5.2.1 <6.0.0`"
          }
        ]
      }
    },
    {
      "version": "5.0.1",
      "tag": "@uifabric/experiments_v5.0.1",
      "date": "Wed, 27 Sep 2017 00:20:58 GMT",
      "comments": {
        "patch": [
          {
            "author": "David Zearing <dzearing@microsoft.com>",
            "commit": "8a8c240b39c3ba12effab2c6c8e7021c3bc9cea9",
            "comment": "Updated for Fabric 5.0."
          }
        ],
        "dependency": [
          {
            "comment": "Updating dependency \"office-ui-fabric-react\" from `>=5.0.0 <6.0.0` to `>=5.0.1 <6.0.0`"
          },
          {
            "comment": "Updating dependency \"@uifabric/icons\" from `>=5.0.0 <6.0.0` to `>=5.0.1 <6.0.0`"
          },
          {
            "comment": "Updating dependency \"@uifabric/example-app-base\" from `>=5.0.0 <6.0.0` to `>=5.0.1 <6.0.0`"
          },
          {
            "comment": "Updating dependency \"@uifabric/icons\" from `>=5.0.0 <6.0.0` to `>=5.0.1 <6.0.0`"
          }
        ]
      }
    },
    {
      "version": "0.10.0",
      "tag": "@uifabric/experiments_v0.10.0",
      "date": "Thu, 21 Sep 2017 06:23:58 GMT",
      "comments": {
        "patch": [
          {
            "author": "Thomas Michon <thomas@michon.com>",
            "commit": "ee4a6d9178952be0f2e94f500738ef22fec48074",
            "comment": "Consume Check hover behavior in Tile"
          }
        ],
        "minor": [
          {
            "author": "Thomas Michon <thomas@michon.com>",
            "commit": "1fb8014961e795e420cf615689578b19b19f0f21",
            "comment": "Adjust Tile and FolderCover alignments and behaviors"
          }
        ],
        "dependency": [
          {
            "comment": "Updating dependency \"office-ui-fabric-react\" from `>=4.49.0 <5.0.0` to `>=4.49.1 <5.0.0`"
          }
        ]
      }
    },
    {
      "version": "0.9.0",
      "tag": "@uifabric/experiments_v0.9.0",
      "date": "Tue, 19 Sep 2017 10:08:55 GMT",
      "comments": {
        "minor": [
          {
            "author": "Micah Godbolt <micahgodbolt@gmail.com>",
            "commit": "f5ab885321b6b1eb7ecaf8a3470ccd11ae80253e",
            "comment": "LayoutGroup: Changed gap to layoutGap and updated docs"
          }
        ],
        "dependency": [
          {
            "comment": "Updating dependency \"office-ui-fabric-react\" from `>=4.48.0 <5.0.0` to `>=4.48.1 <5.0.0`"
          }
        ]
      }
    },
    {
      "version": "0.8.0",
      "tag": "@uifabric/experiments_v0.8.0",
      "date": "Mon, 18 Sep 2017 10:18:23 GMT",
      "comments": {
        "minor": [
          {
            "author": "Thomas Michon <thomas@michon.com>",
            "commit": "93fd9214ba07ff85220a1800e80597b1d957318d",
            "comment": "Add accessibility hooks for Tile, TilesList, and FolderCover"
          }
        ],
        "dependency": [
          {
            "comment": "Updating dependency \"office-ui-fabric-react\" from `>=4.47.0 <5.0.0` to `>=4.48.0 <5.0.0`"
          }
        ]
      }
    },
    {
      "version": "0.7.1",
      "tag": "@uifabric/experiments_v0.7.1",
      "date": "Fri, 15 Sep 2017 10:19:50 GMT",
      "comments": {
        "patch": [
          {
            "author": "Thomas Michon <thomas@michon.com>",
            "commit": "632ffffa9863e0ab4f0546681d63fda1e4bfdaf0",
            "comment": "Add folder cover shadows"
          }
        ],
        "dependency": [
          {
            "comment": "Updating dependency \"office-ui-fabric-react\" from `>=4.46.1 <5.0.0` to `>=4.47.0 <5.0.0`"
          }
        ]
      }
    },
    {
      "version": "0.7.0",
      "tag": "@uifabric/experiments_v0.7.0",
      "date": "Thu, 14 Sep 2017 00:34:57 GMT",
      "comments": {
        "minor": [
          {
            "author": "Thomas Michon <thomas@michon.com>",
            "commit": "8a8343d979e0ff55ce24a1e1e649793ce9020f08",
            "comment": "Add support for folder cover signals"
          }
        ],
        "dependency": [
          {
            "comment": "Updating dependency \"@uifabric/styling\" from `>=0.23.1 <1.0.0` to `>=0.24.0 <1.0.0`"
          },
          {
            "comment": "Updating dependency \"@uifabric/utilities\" from `>=4.13.0 <5.0.0` to `>=4.13.1 <5.0.0`"
          },
          {
            "comment": "Updating dependency \"office-ui-fabric-react\" from `>=4.45.1 <5.0.0` to `>=4.46.0 <5.0.0`"
          }
        ]
      }
    },
    {
      "version": "0.6.0",
      "tag": "@uifabric/experiments_v0.6.0",
      "date": "Tue, 12 Sep 2017 17:41:25 GMT",
      "comments": {
        "minor": [
          {
            "author": "Micah Godbolt <micahgodbolt@gmail.com>",
            "commit": "9f12afd7ed79b9e63a9bb1d1dcae9e7277489079",
            "comment": "Added LayoutGroup, FolderCover, Tile and TilesList to exports"
          }
        ],
        "dependency": [
          {
            "comment": "Updating dependency \"@uifabric/styling\" from `>=0.23.0 <1.0.0` to `>=0.23.1 <1.0.0`"
          },
          {
            "comment": "Updating dependency \"office-ui-fabric-react\" from `>=4.45.0 <5.0.0` to `>=4.45.1 <5.0.0`"
          }
        ]
      }
    },
    {
      "version": "0.5.1",
      "tag": "@uifabric/experiments_v0.5.1",
      "date": "Fri, 08 Sep 2017 10:16:28 GMT",
      "comments": {
        "patch": [
          {
            "author": "Thomas Michon <thomas@michon.com>",
            "commit": "ebde5bae7f28a13f3a838db51c63d66b1d2d1328",
            "comment": "Fix alignment of Tile foreground and background using flexbox"
          },
          {
            "author": "Thomas Michon <thomas@michon.com>",
            "commit": "20cf30afccaf99a2d1a92a642bfb0b9a1359c365",
            "comment": "Add breakpoint size support to Tile"
          }
        ],
        "dependency": [
          {
            "comment": "Updating dependency \"office-ui-fabric-react\" from `>=4.42.0 <5.0.0` to `>=4.43.0 <5.0.0`"
          }
        ]
      }
    },
    {
      "version": "0.5.0",
      "tag": "@uifabric/experiments_v0.5.0",
      "date": "Thu, 07 Sep 2017 10:09:51 GMT",
      "comments": {
        "minor": [
          {
            "author": "Micah Godbolt <micahgodbolt@gmail.com>",
            "commit": "4df2e769a72b290ac2fda4f0dc54f928d4f67663",
            "comment": "Removed global fabric export"
          },
          {
            "author": "Thomas Michon <thomas@michon.com>",
            "commit": "410d0e751e045102354d4da01b514a31ff0a2b8d",
            "comment": "Add presentation hooks for Tile and FolderCover"
          },
          {
            "author": "Thomas Michon <thomas@michon.com>",
            "commit": "59db16443e9a9eb067736f2ce480be2bc23a0def",
            "comment": "Support auto-focus for TilesList"
          }
        ],
        "patch": [
          {
            "author": "Thomas Michon <thomas@michon.com>",
            "commit": "19c7d3ad379a5f9c10f16e9a2a4e2726db21bd45",
            "comment": "Fix minor alignment issues with SignalField"
          }
        ],
        "dependency": [
          {
            "comment": "Updating dependency \"office-ui-fabric-react\" from `>=4.41.0 <5.0.0` to `>=4.42.0 <5.0.0`"
          }
        ]
      }
    },
    {
      "version": "0.4.0",
      "tag": "@uifabric/experiments_v0.4.0",
      "date": "Mon, 04 Sep 2017 10:16:56 GMT",
      "comments": {
        "minor": [
          {
            "author": "Thomas Michon <thomas@michon.com>",
            "commit": "57ea45fbfaf4f4ee89a4da54a0a4beab7b16051b",
            "comment": "Add size pre-computation support to Tile and FolderCover"
          }
        ],
        "dependency": [
          {
            "comment": "Updating dependency \"@uifabric/styling\" from `>=0.22.0 <1.0.0` to `>=0.22.1 <1.0.0`"
          },
          {
            "comment": "Updating dependency \"@uifabric/utilities\" from `>=4.12.1 <5.0.0` to `>=4.13.0 <5.0.0`"
          },
          {
            "comment": "Updating dependency \"office-ui-fabric-react\" from `>=4.39.0 <5.0.0` to `>=4.40.0 <5.0.0`"
          },
          {
            "comment": "Updating dependency \"@uifabric/example-app-base\" from `>=4.2.6 <5.0.0` to `>=4.2.7 <5.0.0`"
          }
        ]
      }
    },
    {
      "version": "0.3.0",
      "tag": "@uifabric/experiments_v0.3.0",
      "date": "Tue, 29 Aug 2017 20:55:35 GMT",
      "comments": {
        "minor": [
          {
            "author": "Thomas Michon <thomas@michon.com>",
            "commit": "f5b0c87005e04ebae9f29f0a6b84692550ff83de",
            "comment": "Implement FolderCover component"
          }
        ],
        "patch": [
          {
            "author": "David Zearing <dzearing@microsoft.com>",
            "commit": "8af993abbec24538b5bfebe2322122710b17b316",
            "comment": "Adjusted build to produce sourcemaps with correct sourceRoot."
          }
        ],
        "dependency": [
          {
            "comment": "Updating dependency \"office-ui-fabric-react\" from `>=4.37.6 <5.0.0` to `>=4.37.7 <5.0.0`"
          },
          {
            "comment": "Updating dependency \"@uifabric/example-app-base\" from `>=4.2.3 <5.0.0` to `>=4.2.4 <5.0.0`"
          }
        ]
      }
    },
    {
      "version": "0.2.1",
      "tag": "@uifabric/experiments_v0.2.1",
      "date": "Tue, 29 Aug 2017 10:20:56 GMT",
      "comments": {
        "patch": [
          {
            "author": "Thomas Michon <thomas@michon.com>",
            "commit": "9d4818a42955c9517b5b64c0e4d4ea2bab4c05ad",
            "comment": "Fix Selection module reference in Tile modules"
          }
        ],
        "dependency": [
          {
            "comment": "Updating dependency \"office-ui-fabric-react\" from `4.37.5` to `4.37.6`"
          }
        ]
      }
    },
    {
      "version": "0.2.0",
      "tag": "@uifabric/experiments_v0.2.0",
      "date": "Sat, 26 Aug 2017 00:52:38 GMT",
      "comments": {
        "minor": [
          {
            "author": "Thomas Michon <thomas@michon.com>",
            "commit": "a8c320b1aad836100fe35a56eea73be2b2ac9652",
            "comment": "Separate Selection out from TilesList and fix minor TilesList bugs"
          }
        ],
        "dependency": [
          {
            "comment": "Updating dependency \"office-ui-fabric-react\" from `4.37.4` to `4.37.5`"
          }
        ]
      }
    },
    {
      "version": "0.1.7",
      "tag": "@uifabric/experiments_v0.1.7",
      "date": "Fri, 25 Aug 2017 20:31:51 GMT",
      "comments": {
        "patch": [
          {
            "author": "David Zearing <dzearing@microsoft.com>",
            "commit": "6746103da3c35f95afb1cde1b304a756c550deff",
            "comment": "Adding back sourcemap content to .map files, which should alleviate \"../src/* missing\" issues when using webpack."
          }
        ],
        "dependency": [
          {
            "comment": "Updating dependency \"office-ui-fabric-react\" from `4.37.3` to `4.37.4`"
          },
          {
            "comment": "Updating dependency \"@uifabric/example-app-base\" from `>=4.2.2 <5.0.0` to `>=4.2.3 <5.0.0`"
          }
        ]
      }
    },
    {
      "version": "0.1.6",
      "tag": "@uifabric/experiments_v0.1.6",
      "date": "Fri, 25 Aug 2017 19:27:18 GMT",
      "comments": {
        "dependency": [
          {
            "comment": "Updating dependency \"office-ui-fabric-react\" from `4.37.2` to `4.37.3`"
          }
        ]
      }
    },
    {
      "version": "0.1.5",
      "tag": "@uifabric/experiments_v0.1.5",
      "date": "Thu, 24 Aug 2017 10:20:20 GMT",
      "comments": {
        "dependency": [
          {
            "comment": "Updating dependency \"office-ui-fabric-react\" from `4.37.0` to `4.37.1`"
          }
        ]
      }
    },
    {
      "version": "0.1.4",
      "tag": "@uifabric/experiments_v0.1.4",
      "date": "Thu, 24 Aug 2017 05:38:14 GMT",
      "comments": {
        "patch": [
          {
            "author": "erichdev <a.erich@gmail.com>",
            "commit": "ee6c807985284d7bc6a5a089ca79fe5d8da7f105",
            "comment": "Inserted disable jsx-ban-props lines to experiments pkg to pass tslint"
          }
        ],
        "dependency": [
          {
            "comment": "Updating dependency \"office-ui-fabric-react\" from `4.36.0` to `4.37.0`"
          },
          {
            "comment": "Updating dependency \"@uifabric/example-app-base\" from `>=4.2.1 <5.0.0` to `>=4.2.2 <5.0.0`"
          }
        ]
      }
    },
    {
      "version": "0.1.3",
      "tag": "@uifabric/experiments_v0.1.3",
      "date": "Wed, 23 Aug 2017 19:04:55 GMT",
      "comments": {
        "patch": [
          {
            "author": "erichdev <a.erich@gmail.com>",
            "commit": "017873a67b9772721cd94ff56f7860a1eefe6ec3",
            "comment": "Removed suppression of tslint max line length rule from Experiments package, and broke up large lines or inserted tslint:disable comments to pass tslint"
          },
          {
            "author": "erichdev <a.erich@gmail.com>",
            "commit": "1d1f46e65d4ea0ec1cec42301c6fe9c10122ee5c",
            "comment": "Removed suppression of tslint unused variables rule from Experiments package and removed unused variables to pass tslint"
          },
          {
            "author": "erichdev <a.erich@gmail.com>",
            "commit": "4851f696d5579d213c70ecea143392b228c5c6cf",
            "comment": "Removed suppression of tslint self-close rule from Experiments package and self-closed all empty elements to pass tslint"
          },
          {
            "author": "erichdev <a.erich@gmail.com>",
            "commit": "3934332af3939fcb13224c71eac56ef195c48d8a",
            "comment": "Added missing typedefs to call signatures in experiments, re-enable tslint rulefor typedef"
          }
        ],
        "dependency": [
          {
            "comment": "Updating dependency \"office-ui-fabric-react\" from `4.35.2` to `4.36.0`"
          }
        ]
      }
    },
    {
      "version": "0.1.2",
      "tag": "@uifabric/experiments_v0.1.2",
      "date": "Tue, 22 Aug 2017 10:09:55 GMT",
      "comments": {
        "dependency": [
          {
            "comment": "Updating dependency \"office-ui-fabric-react\" from `4.35.1` to `4.35.2`"
          }
        ]
      }
    },
    {
      "version": "0.1.1",
      "tag": "@uifabric/experiments_v0.1.1",
      "date": "Mon, 21 Aug 2017 10:19:29 GMT",
      "comments": {
        "patch": [
          {
            "author": "David Zearing <dzearing@microsoft.com>",
            "commit": "7141e63018997876d0c4f9d8dc6e420eb5f52db9",
            "comment": "Updating project dependencies."
          }
        ],
        "dependency": [
          {
            "comment": "Updating dependency \"office-ui-fabric-react\" from `4.35.0` to `4.35.1`"
          },
          {
            "comment": "Updating dependency \"@uifabric/example-app-base\" from `>=4.2.0 <5.0.0` to `>=4.2.1 <5.0.0`"
          }
        ]
      }
    },
    {
      "version": "0.1.0",
      "tag": "@uifabric/experiments_v0.1.0",
      "date": "Fri, 18 Aug 2017 16:32:33 GMT",
      "comments": {
        "minor": [
          {
            "author": "Micah Godbolt <micahgodbolt@gmail.com>",
            "commit": "be902328b437c88c85b8e1f924b421e94b163f5f",
            "comment": "Added commandbar as ExperimentCommandBar"
          }
        ],
        "patch": [
          {
            "author": "Thomas Michon <thomas@michon.com>",
            "commit": "3ab591c8b3f3c9645beb16022d8a3e67c6ee2fac",
            "comment": "Fix underflow for TilesList with stack grids"
          }
        ],
        "dependency": [
          {
            "comment": "Updating dependency \"office-ui-fabric-react\" from `>=4.34.0` to `4.35.0`"
          }
        ]
      }
    },
    {
      "version": "0.0.2",
      "tag": "@uifabric/experiments_v0.0.2",
      "date": "Wed, 16 Aug 2017 10:11:43 GMT",
      "comments": {
        "dependency": [
          {
            "comment": "Updating dependency \"office-ui-fabric-react\" from `4.33.0` to `4.34.0`"
          }
        ]
      }
    },
    {
      "version": "0.0.1",
      "tag": "@uifabric/experiments_v0.0.1",
      "date": "Tue, 15 Aug 2017 10:19:22 GMT",
      "comments": {
        "dependency": [
          {
            "comment": "Updating dependency \"office-ui-fabric-react\" from `>=4.31.0` to `4.33.0`"
          }
        ]
      }
    }
  ]
}<|MERGE_RESOLUTION|>--- conflicted
+++ resolved
@@ -2,8 +2,6 @@
   "name": "@uifabric/experiments",
   "entries": [
     {
-<<<<<<< HEAD
-=======
       "version": "5.40.0",
       "tag": "@uifabric/experiments_v5.40.0",
       "date": "Mon, 21 May 2018 10:29:16 GMT",
@@ -26,7 +24,6 @@
       }
     },
     {
->>>>>>> 841a6dea
       "version": "5.39.0",
       "tag": "@uifabric/experiments_v5.39.0",
       "date": "Wed, 16 May 2018 00:05:17 GMT",

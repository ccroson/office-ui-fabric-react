--- conflicted
+++ resolved
@@ -1,7 +1,3 @@
-import './iconAliases';
-
-import { IIconOptions } from '@uifabric/styling';
-
 import { initializeIcons as i } from './fabric-icons';
 import { initializeIcons as i0 } from './fabric-icons-0';
 import { initializeIcons as i1 } from './fabric-icons-1';
@@ -19,11 +15,8 @@
 import { initializeIcons as i8 } from './fabric-icons-8';
 import { initializeIcons as i9 } from './fabric-icons-9';
 
-<<<<<<< HEAD
-=======
-import { IIconOptions } from '@uifabric/styling/lib/index';
+import { IIconOptions } from '@uifabric/styling';
 import './iconAliases';
->>>>>>> 841a6dea
 const DEFAULT_BASE_URL = 'https://spoprod-a.akamaihd.net/files/fabric/assets/icons/';
 
 export function initializeIcons(
